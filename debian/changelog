ifupdown2 (2.0.0-cl4u0) UNRELEASED; urgency=medium

  * New. Enabled: ifupdown2 as a daemon
  * New. Enabled: add support for vxlan-ttl attribute
<<<<<<< HEAD
  * New. Enabled: add support for vxlan multicast group (vxlan-mcastgrp)
=======
  * New. Enabled: add support for vrrp attribute
  * New. Enabled: introduce new bridge policy:
                  "vxlan_bridge_igmp_snooping_enable_port_mcrouter"
>>>>>>> 327d51bc

 -- dev-support <dev-support@cumulusnetworks.com>  Mon, 04 Mar 2019 23:42:42 -1000

ifupdown2 (1.2.4-cl3u23) UNRELEASED; urgency=medium

  * New. Enabled: statemanager directory path customization via ifupdown2.conf
  * Fix: ifupdown2 scripts: log warning on EACCES exception (Fixes #89)

 -- dev-support <dev-support@cumulusnetworks.com>  Fri, 11 Jan 2019 23:42:42 +0000

ifupdown2 (1.2.3-cl3u22) RELEASED; urgency=medium

  * Closes: CM-23088. ethtool: improve "link-fec off" handling
  * Closes: CM-23135. fix "link-down yes" on vrf slaves

 -- dev-support <dev-support@cumulusnetworks.com>  Sat, 05 Jan 2019 23:42:42 +0000

ifupdown2 (1.2.2-cl3u21) RELEASED; urgency=medium

  * New. Enabled: ethtool: add link-speed 10 to valid values array
  * New. Enabled: address: add l3_intf_arp_accept policy to control ARP_ACCEPT
  * Closes: CM-21607: ifquery -r incorrect for address-virtual and vrf
                      configuration under an interface

 -- dev-support <dev-support@cumulusnetworks.com>  Wed, 24 Oct 2018 23:42:42 +0200

ifupdown2 (1.2.1-cl3u20) RELEASED; urgency=medium

  * New. Enabled: warn when bridge attribute are used on non br[port] intf
  * New. Enabled: fix netlink backend to prevent exceptions on GREv6 tunnels
  * New. Enabled: address policy l3_intf_arp_accept to control ARP_ACCEPT
  * Closes: CM-21564: add 0/1/on/off/yes/no support to ip[6]-forward attribute
  * Closes: CM-22120: Link down does not work on any intf configured in a VRF
  * Closes: CM-21841: Return error when vlan-raw-device config change on
                      existing vlan
  * Closes: CM-22375: ethtool: link-fec: local variable 'fec_attrs' referenced
                      before assignment

 -- dev-support <dev-support@cumulusnetworks.com>  Fri, 31 Aug 2018 23:42:42 +0200

ifupdown2 (1.2.0-cl3u19) RELEASED; urgency=medium

  * Package architecture refactoring and cleanups
  * Package can be build/install as debian, pip or rpm package
  * Makefile to easily perform tasks (i.e.: install, build, test, upload..)
  * New. Enabled: address addon "vlan_aware_bridge_address_support" policy
  * New. Enabled: addressvirtual "addressvirtual_with_route_metric" policy
  * New. Enabled: run up/down on "manual" interfaces, but ignore any errors
  * New. Enabled: traditional bridge support for mstpctl attributes
                  (portautoedge, portrestrrole)
  * Closes: CM-15829: macvlan: add default metric to ip4 and ip6
  * Closes: CM-21375: Add 'link-down yes' support for VRF slaves
  * Closes: CM-16493: Configuration for IPv6 link-local auto-generate mode
                      Two new attributes:
                        ipv6-addrgen (address addon)
                        address-virtual-ipv6-addrgen (addressvirtual addon)

 -- dev-support <dev-support@cumulusnetworks.com>  Mon, 25 Jun 2018 23:42:42 +0200

ifupdown2 (1.1-cl3u18) RELEASED; urgency=medium

  * Closes: CM-20069: Link down does not work on SVI configured in a VRF
  * Closes: CM-20027: ifreload causes MTU to drop on bridge SVIs
  * Closes: CM-20002: addons: addressvirtual: check if SVI name is first in routing table
  * Closes: CM-19587: ifreload error on deleting bond slaves from an already configured bond
  * Closes: CM-19882: ifupdown2 error is confusing when netmask is specified for vxlan-local-tunnelip
  * Closes: CM-19760: ifupdown2 syntax check needed for vxlan interfaces
  * Closes: CM-19081: vxlan-ageing default timer doesn't align with bridge-ageing
  * Closes: CM-14031: Error with "ifreload -a -n" when MGMT VRF is not Applied
  * Closes: CM-19075: using reserved VLAN range reports error but ifreload returns 0
  * Closes: CM-18882: unable to set bridge-portmcrouter to "2"
  * Closes: CM-19760: vxlan syntax-check warn on missing vxlan-local-tunnelip
  * Closes: CM-19228: traditional bridge svi breaks when extra bridge added
  * Closes: github #39: addons: vrf: fix vrf slave link kind
  * New. Enabled: addons: vxlan: add support for vxlan-port attribute

 -- dev-support <dev-support@cumulusnetworks.com>  Thu, 12 Apr 2018 11:10:04 +0200

ifupdown2 (1.1-cl3u17) RELEASED; urgency=medium

  * Closes: CM-19671: ip[6]-forward attributes not set at boot

 -- dev-support <dev-support@cumulusnetworks.com>  Thu, 08 Feb 2018 09:48:37 +0100

ifupdown2 (1.1-cl3u16) RELEASED; urgency=medium

  * Closes: CM-18647, CM-19279. fix python exception on macvlans address dump
  * Closes: CM-19332. fix eth0 doesn't acquire DHCP address when mgmt VRF is enabled

 -- dev-support <dev-support@cumulusnetworks.com>  Tue, 09 Jan 2018 02:02:58 +0100

ifupdown2 (1.1-cl3u15) RELEASED; urgency=medium

  * New. Enabled: bridge: add support for bridge-l2protocol-tunnel
  * New. Enabled: bridge attributes, when removed reset to default
  * New. Enabled: vxlan attributes, when removed reset to default
  * New. Enabled: improve handling of optional resources (if missing bridge-utils/ethtool)
  * Closes: CM-17577 & CM-18951. fix policy "iface_defaults" not supported for MTU
  * Closes: CM-18161. fix address module: handling of ipv4 & ipv6 (add/remove)
  * Closes: CM-18262. fix warning for vlan reserved range
  * Closes: CM-18886. fix MTU handling on bridge SVIs

 -- dev-support <dev-support@cumulusnetworks.com>  Wed, 22 Nov 2017 19:07:43 +0100

ifupdown2 (1.1-cl3u14) RELEASED; urgency=medium

  * New. Enabled: default policy for bridge MAC address
  * Closes: CM-18458. ethtool: don't set link speed and duplex if autoneg is on

 -- dev-support <dev-support@cumulusnetworks.com>  Wed, 25 Oct 2017 23:12:27 +0200

ifupdown2 (1.1-cl3u13) RELEASED; urgency=medium

  * Closes: CM-17789: fix: VRF: ssh session not killed on ifreload

 -- dev-support <dev-support@cumulusnetworks.com>  Fri, 15 Sep 2017 22:43:12 +0200

ifupdown2 (1.1-cl3u12) RELEASED; urgency=medium

  * New. Enabled: mpls-enable attribute
  * New. Enabled: bond and bridge module moved to netlink configuration
  * New. Enabled: handle a mix of auto and specified vrf table ids
  * Closes: CM-14152. igmp attribute reset to defaults when removed from config

 -- dev-support <dev-support@cumulusnetworks.com>  Mon, 07 Aug 2017 22:14:03 +0200

ifupdown2 (1.1-cl3u11) RELEASED; urgency=medium

  * Closes: CM-16341. Fix link-down attribute not applied on slave ports
  * Closes: CM-16225. Fix bug that prevented config of mtu below 1280

 -- dev-support <dev-support@cumulusnetworks.com>  Thu, 18 May 2017 12:45:21 -0700

ifupdown2 (1.1-cl3u10) RELEASED; urgency=medium

  * New. Enabled: drop the dependency to pkg_resources, hardcode version number (closes: #855401)
  * New. Enabled: adjust allow-hotplug behavior to ifupdown (closes: #855598)
  * New. Enabled: bond-lacp-rate support slow/fast argument
  * New. Enabled: ifquery --syntax-help: add support for json output
  * New. Enabled: vlan: add new attribute 'vlan-protocol'
  * New. Enabled: address: add new attribute 'ip6-forward'
  * New. Enabled: bridge: add new attribute 'bridge-mcstats'
  * New. Enabled: bridge: add new attribute 'bridge-vlan-stats'
  * New. Enabled: bridge: add new attribute 'bridge-vlan-protocol'
  * New. Enabled: bridge: add new attribute 'bridge-arp-nd-suppress'
  * Closes: CM-8424. bond: add attribute bond-(up|down)delay
  * Closes: CM-12320. bridge-vids: --syntax-check accepts legacy syntax

 -- dev-support <dev-support@cumulusnetworks.com>  Mon, 17 Apr 2017 06:18:04 +0200

ifupdown2 (1.1-cl3u9) RELEASED; urgency=medium

  * New. Enabled: support for bridge-learning attribute

 -- Cumulus Networks <dev-support@cumulusnetworks.com>  Mon, 06 Feb 2017 13:22:51 -0800

ifupdown2 (1.1-cl3u8) RELEASED; urgency=medium

  * New. Enabled: update link-speed values: add 25G and 50G
  * New. Enabled: new 'link-down' [yes|no] attribute to keep link down

 -- dev-support <dev-support@cumulusnetworks.com>  Tue, 17 Jan 2017 08:39:29 +0100

ifupdown2 (1.1-cl3u7) RELEASED; urgency=medium

  * New. Enabled: fix for inet and inet6 dhcp on the same interface
  * New. Enabled: syntax check to warn on common configuration mistakes
  * New. Enabled: addons: bridge: disable ip fwding on a bridge with no ip
    and no upperifaces
  * Closes: CM-13221: fixes for MTU handling
  * Closes: CM-13248: dhcpv6 fails if interface doesn't have link-local addr

 -- dev-support <dev-support@cumulusnetworks.com>  Wed, 07 Dec 2016 05:48:45 +0100

ifupdown2 (1.1-cl3u6) RELEASED; urgency=medium

  * Closes: github #14. add environment variables passed to user scripts
  * New. Enabled: addons may provide a list of ifupdown scripts to ignore

 -- dev-support <dev-support@cumulusnetworks.com>  Mon, 19 Sep 2016 16:37:36 -0700

ifupdown2 (1.1-cl3u5) RELEASED; urgency=medium

  * Closes: CM-12798. fix handling of EXISTS errors on address add
  * Closes: CM-11214. fix handling of mtu on addressvirtual macvlan devices
  * Closes: CM-12884. fix mako namespace handling

 -- dev-support <dev-support@cumulusnetworks.com>  Fri, 16 Sep 2016 12:48:04 -0700

ifupdown2 (1.1-cl3u4) RELEASED; urgency=medium

  * Performance improvements
  * New. Enabled: sbin: start-networking: support hotplug class from init script
  * New. Enabled: support for classical numerical bond modes
  * New. Enabled: extend ifquery support for mstpctl addons
  * New. Enabled: each addon may perform semantic and syntax checks by
    implementing a custom method
  * Closes: CM-11745. Support for address-virtual lines under a vrf slave
  * Closes: CM-11718. Defaults for link attributes were not applied
  * Closes: CM-11511. Disable IPv6 duplicate address detection on VRR interfaces
  * Closes: CM-11485. Fix ifquery to extract vlan-id from iface if not preset
  * Closes: CM-8623. Fix for ifquery -c bridge pvid error on a valid config

 -- dev-support <dev-support@cumulusnetworks.com>  Fri, 29 Jul 2016 08:55:50 -0700

ifupdown2 (1.1-cl3u3) RELEASED; urgency=medium

  * Closes: CM-11214. Interface configuration parsing error when keyword vlan
    is the interface name.

 -- dev-support <dev-support@cumulusnetworks.com>  Sun, 05 Jun 2016 08:55:50 -0700

ifupdown2 (1.1-cl3u2) RELEASED; urgency=medium

  * Closes: CM-10478. checks for invalid address-virtual attributes
  * New. Deprecated: `mstpctl-stp` attribute
  * New. Deprecated: lacp parameters: bond-ad-sys-priority, bond-ad-sys-mac-addr
  * New. Enabled: addon module for configuring vrf
  * New. Enabled: bridge: display warning when (in vlan unware bridge)
    an untagged bridge is not configured
  * New. Enabled: adjusting MTU for vlan devices depending on lower device mtu
  * New. Enabled: introduce checks for reserved vrf table names
  * New. Enabled: ifquery: new option '--with-defaults' to include default
    attributes
  * New. Enabled: bridge: disabling ipv6 on bridge if any VXLAN port
  * New. Enabled: vrf awareness in dhcp addon module

 -- dev-support <dev-support@cumulusnetworks.com>  Tue, 3 May 2016 14:42:42 -0700

ifupdown2 (1.1-cl3u1) unstable; urgency=low

  * Initial release.

 -- dev-support <dev-support@cumulusnetworks.com>  Thu, 20 Aug 2015 06:14:24 -0700<|MERGE_RESOLUTION|>--- conflicted
+++ resolved
@@ -1,16 +1,18 @@
 ifupdown2 (2.0.0-cl4u0) UNRELEASED; urgency=medium
 
   * New. Enabled: ifupdown2 as a daemon
+  * New. Enabled: add support for vxlan multicast group (vxlan-mcastgrp)
+
+ -- dev-support <dev-support@cumulusnetworks.com>  Mon, 04 Mar 2019 23:42:42 -1000
+
+ifupdown2 (1.2.5-cl3u24) RELEASED; urgency=medium
+
   * New. Enabled: add support for vxlan-ttl attribute
-<<<<<<< HEAD
-  * New. Enabled: add support for vxlan multicast group (vxlan-mcastgrp)
-=======
   * New. Enabled: add support for vrrp attribute
   * New. Enabled: introduce new bridge policy:
                   "vxlan_bridge_igmp_snooping_enable_port_mcrouter"
->>>>>>> 327d51bc
-
- -- dev-support <dev-support@cumulusnetworks.com>  Mon, 04 Mar 2019 23:42:42 -1000
+
+ -- dev-support <dev-support@cumulusnetworks.com>  Fri, 11 Jan 2019 23:42:43 +0000
 
 ifupdown2 (1.2.4-cl3u23) UNRELEASED; urgency=medium
 
