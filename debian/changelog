<<<<<<< HEAD
ifupdown2 (2.0.0-cl4u0) UNRELEASED; urgency=medium

  * New. Enabled: ifupdown2 as a daemon
  * New. Enabled: add support for vxlan multicast group (vxlan-mcastgrp)

 -- dev-support <dev-support@cumulusnetworks.com>  Mon, 04 Mar 2019 23:42:42 -1000

ifupdown2 (1.2.5-cl3u24) RELEASED; urgency=medium
=======
ifupdown2 (1.2.6-cl3u25) RELEASED; urgency=medium

  * Closes: CM-24275: when ifreload_down_changed=1: purge bridge
                      and upper devices cache

 -- dev-support <dev-support@cumulusnetworks.com>  Tue, 16 Apr 2019 23:42:42 -1000

ifupdown2 (1.2.5-cl3u24) UNRELEASED; urgency=medium
>>>>>>> c0f2feb4

  * New. Enabled: add support for vxlan-ttl attribute
  * New. Enabled: add support for vrrp attribute
  * New. Enabled: introduce new bridge policy:
                  "vxlan_bridge_igmp_snooping_enable_port_mcrouter"

 -- dev-support <dev-support@cumulusnetworks.com>  Fri, 11 Jan 2019 23:42:43 +0000

ifupdown2 (1.2.4-cl3u23) UNRELEASED; urgency=medium

  * New. Enabled: statemanager directory path customization via ifupdown2.conf
  * Fix: ifupdown2 scripts: log warning on EACCES exception (Fixes #89)

 -- dev-support <dev-support@cumulusnetworks.com>  Fri, 11 Jan 2019 23:42:42 +0000

ifupdown2 (1.2.3-cl3u22) RELEASED; urgency=medium

  * Closes: CM-23088. ethtool: improve "link-fec off" handling
  * Closes: CM-23135. fix "link-down yes" on vrf slaves

 -- dev-support <dev-support@cumulusnetworks.com>  Sat, 05 Jan 2019 23:42:42 +0000

ifupdown2 (1.2.2-cl3u21) RELEASED; urgency=medium

  * New. Enabled: ethtool: add link-speed 10 to valid values array
  * New. Enabled: address: add l3_intf_arp_accept policy to control ARP_ACCEPT
  * Closes: CM-21607: ifquery -r incorrect for address-virtual and vrf
                      configuration under an interface

 -- dev-support <dev-support@cumulusnetworks.com>  Wed, 24 Oct 2018 23:42:42 +0200

ifupdown2 (1.2.1-cl3u20) RELEASED; urgency=medium

  * New. Enabled: warn when bridge attribute are used on non br[port] intf
  * New. Enabled: fix netlink backend to prevent exceptions on GREv6 tunnels
  * New. Enabled: address policy l3_intf_arp_accept to control ARP_ACCEPT
  * Closes: CM-21564: add 0/1/on/off/yes/no support to ip[6]-forward attribute
  * Closes: CM-22120: Link down does not work on any intf configured in a VRF
  * Closes: CM-21841: Return error when vlan-raw-device config change on
                      existing vlan
  * Closes: CM-22375: ethtool: link-fec: local variable 'fec_attrs' referenced
                      before assignment

 -- dev-support <dev-support@cumulusnetworks.com>  Fri, 31 Aug 2018 23:42:42 +0200

ifupdown2 (1.2.0-cl3u19) RELEASED; urgency=medium

  * Package architecture refactoring and cleanups
  * Package can be build/install as debian, pip or rpm package
  * Makefile to easily perform tasks (i.e.: install, build, test, upload..)
  * New. Enabled: address addon "vlan_aware_bridge_address_support" policy
  * New. Enabled: addressvirtual "addressvirtual_with_route_metric" policy
  * New. Enabled: run up/down on "manual" interfaces, but ignore any errors
  * New. Enabled: traditional bridge support for mstpctl attributes
                  (portautoedge, portrestrrole)
  * Closes: CM-15829: macvlan: add default metric to ip4 and ip6
  * Closes: CM-21375: Add 'link-down yes' support for VRF slaves
  * Closes: CM-16493: Configuration for IPv6 link-local auto-generate mode
                      Two new attributes:
                        ipv6-addrgen (address addon)
                        address-virtual-ipv6-addrgen (addressvirtual addon)

 -- dev-support <dev-support@cumulusnetworks.com>  Mon, 25 Jun 2018 23:42:42 +0200

ifupdown2 (1.1-cl3u18) RELEASED; urgency=medium

  * Closes: CM-20069: Link down does not work on SVI configured in a VRF
  * Closes: CM-20027: ifreload causes MTU to drop on bridge SVIs
  * Closes: CM-20002: addons: addressvirtual: check if SVI name is first in routing table
  * Closes: CM-19587: ifreload error on deleting bond slaves from an already configured bond
  * Closes: CM-19882: ifupdown2 error is confusing when netmask is specified for vxlan-local-tunnelip
  * Closes: CM-19760: ifupdown2 syntax check needed for vxlan interfaces
  * Closes: CM-19081: vxlan-ageing default timer doesn't align with bridge-ageing
  * Closes: CM-14031: Error with "ifreload -a -n" when MGMT VRF is not Applied
  * Closes: CM-19075: using reserved VLAN range reports error but ifreload returns 0
  * Closes: CM-18882: unable to set bridge-portmcrouter to "2"
  * Closes: CM-19760: vxlan syntax-check warn on missing vxlan-local-tunnelip
  * Closes: CM-19228: traditional bridge svi breaks when extra bridge added
  * Closes: github #39: addons: vrf: fix vrf slave link kind
  * New. Enabled: addons: vxlan: add support for vxlan-port attribute

 -- dev-support <dev-support@cumulusnetworks.com>  Thu, 12 Apr 2018 11:10:04 +0200

ifupdown2 (1.1-cl3u17) RELEASED; urgency=medium

  * Closes: CM-19671: ip[6]-forward attributes not set at boot

 -- dev-support <dev-support@cumulusnetworks.com>  Thu, 08 Feb 2018 09:48:37 +0100

ifupdown2 (1.1-cl3u16) RELEASED; urgency=medium

  * Closes: CM-18647, CM-19279. fix python exception on macvlans address dump
  * Closes: CM-19332. fix eth0 doesn't acquire DHCP address when mgmt VRF is enabled

 -- dev-support <dev-support@cumulusnetworks.com>  Tue, 09 Jan 2018 02:02:58 +0100

ifupdown2 (1.1-cl3u15) RELEASED; urgency=medium

  * New. Enabled: bridge: add support for bridge-l2protocol-tunnel
  * New. Enabled: bridge attributes, when removed reset to default
  * New. Enabled: vxlan attributes, when removed reset to default
  * New. Enabled: improve handling of optional resources (if missing bridge-utils/ethtool)
  * Closes: CM-17577 & CM-18951. fix policy "iface_defaults" not supported for MTU
  * Closes: CM-18161. fix address module: handling of ipv4 & ipv6 (add/remove)
  * Closes: CM-18262. fix warning for vlan reserved range
  * Closes: CM-18886. fix MTU handling on bridge SVIs

 -- dev-support <dev-support@cumulusnetworks.com>  Wed, 22 Nov 2017 19:07:43 +0100

ifupdown2 (1.1-cl3u14) RELEASED; urgency=medium

  * New. Enabled: default policy for bridge MAC address
  * Closes: CM-18458. ethtool: don't set link speed and duplex if autoneg is on

 -- dev-support <dev-support@cumulusnetworks.com>  Wed, 25 Oct 2017 23:12:27 +0200

ifupdown2 (1.1-cl3u13) RELEASED; urgency=medium

  * Closes: CM-17789: fix: VRF: ssh session not killed on ifreload

 -- dev-support <dev-support@cumulusnetworks.com>  Fri, 15 Sep 2017 22:43:12 +0200

ifupdown2 (1.1-cl3u12) RELEASED; urgency=medium

  * New. Enabled: mpls-enable attribute
  * New. Enabled: bond and bridge module moved to netlink configuration
  * New. Enabled: handle a mix of auto and specified vrf table ids
  * Closes: CM-14152. igmp attribute reset to defaults when removed from config

 -- dev-support <dev-support@cumulusnetworks.com>  Mon, 07 Aug 2017 22:14:03 +0200

ifupdown2 (1.1-cl3u11) RELEASED; urgency=medium

  * Closes: CM-16341. Fix link-down attribute not applied on slave ports
  * Closes: CM-16225. Fix bug that prevented config of mtu below 1280

 -- dev-support <dev-support@cumulusnetworks.com>  Thu, 18 May 2017 12:45:21 -0700

ifupdown2 (1.1-cl3u10) RELEASED; urgency=medium

  * New. Enabled: drop the dependency to pkg_resources, hardcode version number (closes: #855401)
  * New. Enabled: adjust allow-hotplug behavior to ifupdown (closes: #855598)
  * New. Enabled: bond-lacp-rate support slow/fast argument
  * New. Enabled: ifquery --syntax-help: add support for json output
  * New. Enabled: vlan: add new attribute 'vlan-protocol'
  * New. Enabled: address: add new attribute 'ip6-forward'
  * New. Enabled: bridge: add new attribute 'bridge-mcstats'
  * New. Enabled: bridge: add new attribute 'bridge-vlan-stats'
  * New. Enabled: bridge: add new attribute 'bridge-vlan-protocol'
  * New. Enabled: bridge: add new attribute 'bridge-arp-nd-suppress'
  * Closes: CM-8424. bond: add attribute bond-(up|down)delay
  * Closes: CM-12320. bridge-vids: --syntax-check accepts legacy syntax

 -- dev-support <dev-support@cumulusnetworks.com>  Mon, 17 Apr 2017 06:18:04 +0200

ifupdown2 (1.1-cl3u9) RELEASED; urgency=medium

  * New. Enabled: support for bridge-learning attribute

 -- Cumulus Networks <dev-support@cumulusnetworks.com>  Mon, 06 Feb 2017 13:22:51 -0800

ifupdown2 (1.1-cl3u8) RELEASED; urgency=medium

  * New. Enabled: update link-speed values: add 25G and 50G
  * New. Enabled: new 'link-down' [yes|no] attribute to keep link down

 -- dev-support <dev-support@cumulusnetworks.com>  Tue, 17 Jan 2017 08:39:29 +0100

ifupdown2 (1.1-cl3u7) RELEASED; urgency=medium

  * New. Enabled: fix for inet and inet6 dhcp on the same interface
  * New. Enabled: syntax check to warn on common configuration mistakes
  * New. Enabled: addons: bridge: disable ip fwding on a bridge with no ip
    and no upperifaces
  * Closes: CM-13221: fixes for MTU handling
  * Closes: CM-13248: dhcpv6 fails if interface doesn't have link-local addr

 -- dev-support <dev-support@cumulusnetworks.com>  Wed, 07 Dec 2016 05:48:45 +0100

ifupdown2 (1.1-cl3u6) RELEASED; urgency=medium

  * Closes: github #14. add environment variables passed to user scripts
  * New. Enabled: addons may provide a list of ifupdown scripts to ignore

 -- dev-support <dev-support@cumulusnetworks.com>  Mon, 19 Sep 2016 16:37:36 -0700

ifupdown2 (1.1-cl3u5) RELEASED; urgency=medium

  * Closes: CM-12798. fix handling of EXISTS errors on address add
  * Closes: CM-11214. fix handling of mtu on addressvirtual macvlan devices
  * Closes: CM-12884. fix mako namespace handling

 -- dev-support <dev-support@cumulusnetworks.com>  Fri, 16 Sep 2016 12:48:04 -0700

ifupdown2 (1.1-cl3u4) RELEASED; urgency=medium

  * Performance improvements
  * New. Enabled: sbin: start-networking: support hotplug class from init script
  * New. Enabled: support for classical numerical bond modes
  * New. Enabled: extend ifquery support for mstpctl addons
  * New. Enabled: each addon may perform semantic and syntax checks by
    implementing a custom method
  * Closes: CM-11745. Support for address-virtual lines under a vrf slave
  * Closes: CM-11718. Defaults for link attributes were not applied
  * Closes: CM-11511. Disable IPv6 duplicate address detection on VRR interfaces
  * Closes: CM-11485. Fix ifquery to extract vlan-id from iface if not preset
  * Closes: CM-8623. Fix for ifquery -c bridge pvid error on a valid config

 -- dev-support <dev-support@cumulusnetworks.com>  Fri, 29 Jul 2016 08:55:50 -0700

ifupdown2 (1.1-cl3u3) RELEASED; urgency=medium

  * Closes: CM-11214. Interface configuration parsing error when keyword vlan
    is the interface name.

 -- dev-support <dev-support@cumulusnetworks.com>  Sun, 05 Jun 2016 08:55:50 -0700

ifupdown2 (1.1-cl3u2) RELEASED; urgency=medium

  * Closes: CM-10478. checks for invalid address-virtual attributes
  * New. Deprecated: `mstpctl-stp` attribute
  * New. Deprecated: lacp parameters: bond-ad-sys-priority, bond-ad-sys-mac-addr
  * New. Enabled: addon module for configuring vrf
  * New. Enabled: bridge: display warning when (in vlan unware bridge)
    an untagged bridge is not configured
  * New. Enabled: adjusting MTU for vlan devices depending on lower device mtu
  * New. Enabled: introduce checks for reserved vrf table names
  * New. Enabled: ifquery: new option '--with-defaults' to include default
    attributes
  * New. Enabled: bridge: disabling ipv6 on bridge if any VXLAN port
  * New. Enabled: vrf awareness in dhcp addon module

 -- dev-support <dev-support@cumulusnetworks.com>  Tue, 3 May 2016 14:42:42 -0700

ifupdown2 (1.1-cl3u1) unstable; urgency=low

  * Initial release.

 -- dev-support <dev-support@cumulusnetworks.com>  Thu, 20 Aug 2015 06:14:24 -0700<|MERGE_RESOLUTION|>--- conflicted
+++ resolved
@@ -1,4 +1,3 @@
-<<<<<<< HEAD
 ifupdown2 (2.0.0-cl4u0) UNRELEASED; urgency=medium
 
   * New. Enabled: ifupdown2 as a daemon
@@ -6,8 +5,6 @@
 
  -- dev-support <dev-support@cumulusnetworks.com>  Mon, 04 Mar 2019 23:42:42 -1000
 
-ifupdown2 (1.2.5-cl3u24) RELEASED; urgency=medium
-=======
 ifupdown2 (1.2.6-cl3u25) RELEASED; urgency=medium
 
   * Closes: CM-24275: when ifreload_down_changed=1: purge bridge
@@ -15,8 +12,7 @@
 
  -- dev-support <dev-support@cumulusnetworks.com>  Tue, 16 Apr 2019 23:42:42 -1000
 
-ifupdown2 (1.2.5-cl3u24) UNRELEASED; urgency=medium
->>>>>>> c0f2feb4
+ifupdown2 (1.2.5-cl3u24) RELEASED; urgency=medium
 
   * New. Enabled: add support for vxlan-ttl attribute
   * New. Enabled: add support for vrrp attribute
