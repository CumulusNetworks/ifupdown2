--- conflicted
+++ resolved
@@ -9,11 +9,8 @@
   * New: introduce new bridge policy:
         "vxlan_bridge_igmp_snooping_enable_port_mcrouter"
   * New: link-down yes will also down macvlans
-<<<<<<< HEAD
-=======
   * New: XFRM addon module
   * New: Add policy to wait for IPv6 link local address to be available
->>>>>>> c9091d71
 
  -- Julien Fortin <julien@cumulusnetworks.com>  Sun, 23 Jun 2019 23:42:42 -1000
 
