--- conflicted
+++ resolved
@@ -1,17 +1,15 @@
-<<<<<<< HEAD
 ifupdown2 (2.0.0-cl4u0) UNRELEASED; urgency=medium
 
   * New. Enabled: ifupdown2 as a daemon
 
- -- dev-support <dev-support@cumulusnetworks.com>  Wed, 24 Oct 2018 23:59:59 +0200
-=======
+ -- dev-support <dev-support@cumulusnetworks.com>  Sat, 05 Jan 2019 23:42:43 +0000
+
 ifupdown2 (1.2.3-cl3u22) RELEASED; urgency=medium
 
   * Closes: CM-23088. ethtool: improve "link-fec off" handling
   * Closes: CM-23135. fix "link-down yes" on vrf slaves
 
  -- dev-support <dev-support@cumulusnetworks.com>  Sat, 05 Jan 2019 23:42:42 +0000
->>>>>>> 1fed62b7
 
 ifupdown2 (1.2.2-cl3u21) RELEASED; urgency=medium
 
