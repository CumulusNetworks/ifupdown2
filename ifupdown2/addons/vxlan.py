--- conflicted
+++ resolved
@@ -205,30 +205,6 @@
             purge_remotes = self._vxlan_purge_remotes
         return purge_remotes
 
-<<<<<<< HEAD
-    @staticmethod
-    def should_create_set_vxlan(link_exists, vxlan_id, local, learning, ageing, group, ttl, cached_vxlan_ifla_info_data):
-        """
-            should we issue a netlink: ip link add dev %ifname type vxlan ...?
-            checking each attribute against the cache
-        """
-        if not link_exists:
-            return True
-
-        for nl_attr, nl_value in (
-                (Link.IFLA_VXLAN_ID, vxlan_id),
-                (Link.IFLA_VXLAN_AGEING, ageing),
-                (Link.IFLA_VXLAN_LOCAL, local),
-                (Link.IFLA_VXLAN_LEARNING, learning),
-                (Link.IFLA_VXLAN_GROUP, group),
-                (Link.IFLA_VXLAN_TTL, ttl),
-        ):
-            if nl_value != cached_vxlan_ifla_info_data.get(nl_attr):
-                return True
-        return False
-
-=======
->>>>>>> ae4c8d68
     def get_vxlan_ttl_from_string(self, ttl_config):
         ttl = 0
         if ttl_config:
@@ -323,13 +299,13 @@
             except TypeError:
                 # TypeError means vxlan_port was None
                 # ie: not provided by the user or the policy
-                vxlan_port = netlink.VXLAN_UDP_PORT
+                vxlan_port = self.netlink.VXLAN_UDP_PORT
             except ValueError as e:
                 self.logger.warning(
                     "%s: vxlan-port: using default %s: invalid configured value %s"
-                    % (ifname, netlink.VXLAN_UDP_PORT, str(e))
+                    % (ifname, self.netlink.VXLAN_UDP_PORT, str(e))
                 )
-                vxlan_port = netlink.VXLAN_UDP_PORT
+                vxlan_port = self.netlink.VXLAN_UDP_PORT
 
             cached_vxlan_port = cached_vxlan_ifla_info_data.get(Link.IFLA_VXLAN_PORT)
 
@@ -366,14 +342,10 @@
                     )
                 )
 
-<<<<<<< HEAD
-            link_exists = self.cache.link_exists(ifname)
-=======
             if vxlan_ttl != cached_vxlan_ifla_info_data.get(Link.IFLA_VXLAN_TTL):
                 user_request_vxlan_info_data[Link.IFLA_VXLAN_TTL] = vxlan_ttl
         except:
             self.log_error("%s: invalid vxlan-ttl '%s'" % (ifname, vxlan_ttl_str), ifaceobj)
->>>>>>> ae4c8d68
 
     def __config_vxlan_local_tunnelip(self, ifname, ifaceobj, link_exists, user_request_vxlan_info_data, cached_vxlan_ifla_info_data):
         """
@@ -417,37 +389,6 @@
                 except:
                     raise Exception("%s: invalid vxlan-local-tunnelip %s: must be in ipv4 format" % (ifname, local))
 
-<<<<<<< HEAD
-            if not ageing:
-                ageing = policymanager.policymanager_api.get_attr_default(
-                    module_name=self.__class__.__name__,
-                    attr='vxlan-ageing'
-                )
-
-                if not ageing and link_exists:
-                    # if link doesn't exist we let the kernel define ageing
-                    ageing = self.get_attr_default_value('vxlan-ageing')
-
-            if ageing:
-                try:
-                    ageing = int(ageing)
-                except:
-                    self.log_error('%s: invalid vxlan-ageing \'%s\'' % (ifname, ageing), ifaceobj)
-
-            if link_exists:
-
-                device_link_kind = self.cache.get_link_kind(ifname)
-                if device_link_kind != "vxlan":
-                    self.logger.error("%s: device already exists and is not a vxlan" % ifname)
-                    ifaceobj.set_status(ifaceStatus.ERROR)
-                    return
-                elif device_link_kind != "vxlan":
-                    self.logger.error("%s: device already exists and is not a vxlan (type %s)" % (ifname, device_link_kind))
-                    ifaceobj.set_status(ifaceStatus.ERROR)
-                    return
-
-                cached_vxlan_ifla_info_data = self.cache.get_link_info_data(ifname)
-=======
         if local and local != cached_vxlan_ifla_info_data.get(Link.IFLA_VXLAN_LOCAL):
             user_request_vxlan_info_data[Link.IFLA_VXLAN_LOCAL] = local
 
@@ -455,7 +396,6 @@
             self.syntax_check_localip_anycastip_equal(ifname, local, self._clagd_vxlan_anycast_ip)
 
         return local
->>>>>>> ae4c8d68
 
     def __get_vxlan_mcast_grp(self, ifaceobj):
         """
@@ -471,21 +411,7 @@
                 attr="vxlan-mcastgrp"
             )
 
-<<<<<<< HEAD
-                if cached_vxlan_ifla_info_data.get(Link.IFLA_VXLAN_ID) != vxlanid:
-                    self.log_error('%s: Cannot change running vxlan id: '
-                                   'Operation not supported' % ifname, ifaceobj)
-
-                cached_vxlan_ageing = cached_vxlan_ifla_info_data.get(Link.IFLA_VXLAN_AGEING)
-                if ageing and cached_vxlan_ageing != ageing:
-                    self.log_error("%s: Cannot change running vxlan-ageing (%s to %s): Operation not supported"
-                                   % (ifname, cached_vxlan_ageing, ageing), ifaceobj)
-
-            else:
-                cached_vxlan_ifla_info_data = {}
-=======
         return vxlan_mcast_grp
->>>>>>> ae4c8d68
 
     def __get_vxlan_svcnodeip(self, ifaceobj):
         """
@@ -623,24 +549,6 @@
                 vxlan_physdev_ifindex = self.cache.get_ifindex(vxlan_physdev)
             except NetlinkCacheIfnameNotFoundError:
                 try:
-<<<<<<< HEAD
-                    local = IPv4Address(local)
-                except AddressValueError:
-                    try:
-                        local_ip = IPv4Network(local).ip
-                        self.logger.warning('%s: vxlan-local-tunnelip %s: netmask ignored' % (ifname, local))
-                        local = local_ip
-                    except:
-                        raise Exception('%s: invalid vxlan-local-tunnelip %s: must be in ipv4 format' % (ifname, local))
-
-            if link_exists:
-                for vxlan_attr, user_config, cached_value in (
-                        ("vxlan-local-tunnelip", local, cached_vxlan_ifla_info_data.get(Link.IFLA_VXLAN_LOCAL)),
-                ):
-                    if user_config != cached_value:
-                        self.log_error("%s: Cannot change running %s (%s to %s): Operation not supported"
-                                       % (ifname, vxlan_attr, cached_value, user_config), ifaceobj)
-=======
                     vxlan_physdev_ifindex = int(self.sysfs.read_file_oneline("/sys/class/net/%s/ifindex" % vxlan_physdev))
                 except:
                     self.logger.error("%s: physdev %s doesn't exists" % (ifaceobj.name, vxlan_physdev))
@@ -648,7 +556,6 @@
 
             if vxlan_physdev_ifindex != cached_vxlan_ifla_info_data.get(Link.IFLA_VXLAN_LINK):
                 user_request_vxlan_info_data[Link.IFLA_VXLAN_LINK] = vxlan_physdev_ifindex
->>>>>>> ae4c8d68
 
     def _up(self, ifaceobj):
         vxlan_id_str = ifaceobj.get_attr_value_first("vxlan-id")
@@ -711,54 +618,12 @@
 
                 return
             try:
-<<<<<<< HEAD
-                vxlan_port = int(vxlan_port)
-            except TypeError:
-                # TypeError means vxlan_port was None
-                # ie: not provided by the user or the policy
-                vxlan_port = self.iproute2.VXLAN_UDP_PORT
-            except ValueError as e:
-                self.logger.warning('%s: vxlan-port: using default %s: invalid configured value %s' % (ifname, self.iproute2.VXLAN_UDP_PORT, str(e)))
-                vxlan_port = self.iproute2.VXLAN_UDP_PORT
-=======
                 self.netlink.link_add_vxlan_with_info_data(ifname, user_request_vxlan_info_data)
             except Exception as e:
                 self.logger.warning('%s: vxlan add/set failed: %s' % (ifname, str(e)))
->>>>>>> ae4c8d68
-
-                import traceback
-                traceback.print_exc()
 
         vxlan_purge_remotes = self.__get_vlxan_purge_remotes(ifaceobj)
 
-<<<<<<< HEAD
-            if self.should_create_set_vxlan(link_exists, vxlanid, local, learning, ageing, group, ttl, cached_vxlan_ifla_info_data):
-                try:
-                    self.netlink.link_add_vxlan(
-                        ifname, vxlanid,
-                        local=local,
-                        learning=learning,
-                        ageing=ageing,
-                        group=group,
-                        port=vxlan_port,
-                        physdev=physdev,
-                        ttl=ttl
-                    )
-                except Exception as e_netlink:
-                    self.logger.info('%s: vxlan netlink: %s' % (ifname, str(e_netlink)))
-                    try:
-                        self.iproute2.link_create_vxlan(ifname, vxlanid,
-                                                     localtunnelip=local,
-                                                     svcnodeip=group,
-                                                     remoteips=ifaceobj.get_attr_value('vxlan-remoteip'),
-                                                     learning='on' if learning else 'off',
-                                                     ageing=ageing,
-                                                     ttl=ttl,
-                                                     physdev=physdev)
-                    except Exception as e_iproute2:
-                        self.logger.warning('%s: vxlan add/set failed: %s' % (ifname, str(e_iproute2)))
-                        return
-=======
         remoteips = ifaceobj.get_attr_value('vxlan-remoteip')
         if remoteips:
             try:
@@ -782,7 +647,6 @@
             else:
                 del_list = cur_peers
                 add_list = []
->>>>>>> ae4c8d68
 
             for addr in del_list:
                 try:
