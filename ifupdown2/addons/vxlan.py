--- conflicted
+++ resolved
@@ -186,38 +186,6 @@
 
         return None
 
-<<<<<<< HEAD
-=======
-    def vxlan_getphysdev(self, ifaceobj, mcastgrp):
-        """
-        vxlan-physdev wrapper, special handling is required for mcastgrp is provided
-        the vxlan needs to use a dummy or real device for tunnel endpoint communication
-        This wrapper will get the physdev from user config or policy. IF the device
-        doesnt exists we create a dummy device.
-
-        :param ifaceobj:
-        :param mcastgrp:
-        :return physdev:
-        """
-        physdev = ifaceobj.get_attr_value_first("vxlan-physdev")
-
-        # if the user provided a physdev we need to honor his config
-        # or if mcastgrp wasn't specified we don't need to go further
-        if physdev or not mcastgrp:
-            return physdev
-
-        physdev = self.vxlan_physdev_mcast
-
-        if not self.cache.link_exists(physdev):
-            self.logger.info("%s: needs a dummy device (%s) to use for "
-                             "multicast termination (vxlan-mcastgrp %s)"
-                             % (ifaceobj.name, physdev, mcastgrp))
-            self.netlink._link_add_set(ifname=physdev, kind="dummy", ifla={Link.IFLA_MTU: 16000})
-            self.netlink.link_up(physdev)
-
-        return physdev
-
->>>>>>> 4e2607c4
     def _set_global_local_ip(self, ifaceobj):
         vxlan_local_tunnel_ip = ifaceobj.get_attr_value_first('vxlan-local-tunnelip')
         if vxlan_local_tunnel_ip and not self._vxlan_local_tunnelip:
@@ -570,7 +538,7 @@
             self.logger.info("%s: needs a dummy device (%s) to use for "
                              "multicast termination (vxlan-mcastgrp %s)"
                              % (ifaceobj.name, physdev, mcastgrp))
-            self.netlink._link_add_set(ifname=physdev, kind="dummy", ifla={Link.IFLA_MTU: 65536})
+            self.netlink._link_add_set(ifname=physdev, kind="dummy", ifla={Link.IFLA_MTU: 16000})
             self.netlink.link_up(physdev)
 
         return physdev
