#!/usr/bin/python
#
# Copyright 2014-2017 Cumulus Networks, Inc. All rights reserved.
# Author: Roopa Prabhu, roopa@cumulusnetworks.com
#

import os
import glob

from string import maketrans
from collections import deque
from ipaddr import IPNetwork, IPv6Network

try:
    from ifupdown2.lib.addon import Addon
    from ifupdown2.ifupdown.iface import *
    from ifupdown2.ifupdown.utils import utils
    from ifupdown2.ifupdown.netlink import netlink

    from ifupdown2.ifupdownaddons.LinkUtils import LinkUtils
    from ifupdown2.ifupdownaddons.modulebase import moduleBase

    import ifupdown2.ifupdown.statemanager as statemanager
    import ifupdown2.ifupdown.policymanager as policymanager
    import ifupdown2.ifupdown.ifupdownflags as ifupdownflags
    import ifupdown2.ifupdown.ifupdownconfig as ifupdownconfig
except ImportError:
    from lib.addon import Addon
    from ifupdown.iface import *
    from ifupdown.utils import utils
    from ifupdown.netlink import netlink

    from ifupdownaddons.LinkUtils import LinkUtils
    from ifupdownaddons.modulebase import moduleBase

    import ifupdown.statemanager as statemanager
    import ifupdown.policymanager as policymanager
    import ifupdown.ifupdownflags as ifupdownflags
    import ifupdown.ifupdownconfig as ifupdownconfig


class addressvirtual(Addon, moduleBase):
    """  ifupdown2 addon module to configure virtual addresses """

    _modinfo = {'mhelp' : 'address module configures virtual addresses for ' +
                          'interfaces. It creates a macvlan interface for ' +
                          'every mac ip address-virtual line',
                'attrs' : {
                    'address-virtual' :
                        { 'help' : 'bridge router virtual mac and ips',
                          'multivalue' : True,
                          'validvals' : ['<mac-ip/prefixlen-list>',],
                          'example': ['address-virtual 00:11:22:33:44:01 11.0.1.1/24 11.0.1.2/24']
                          },
                    'address-virtual-ipv6-addrgen': {
                        'help': 'enable disable ipv6 link addrgenmode',
                        'validvals': ['on', 'off'],
                        'default': 'on',
                        'example': [
                            'address-virtual-ipv6-addrgen on',
                            'address-virtual-ipv6-addrgen off'
                        ]
                    },
                    "vrrp": {
                        "help": "VRRP support",
                        "multivalue": True,
                        "example": [
                            "vrrp 1 10.0.0.15/24 2001:0db8::0370:7334/64",
                            "vrrp 42 10.0.0.42/24"
                        ]
                    }
                }}


    def __init__(self, *args, **kargs):
        Addon.__init__(self)
        moduleBase.__init__(self, *args, **kargs)
        self.ipcmd = None
        self._bridge_fdb_query_cache = {}
        self.addressvirtual_with_route_metric = utils.get_boolean_from_string(
            policymanager.policymanager_api.get_module_globals(
                module_name=self.__class__.__name__,
                attr='addressvirtual_with_route_metric'
            ),
            default=True
        )

        self.address_virtual_ipv6_addrgen_value_dict = {'on': 0, 'yes': 0, '0': 0, 'off': 1, 'no': 1, '1': 1}
        self.mac_translate_tab = maketrans(":.-,", "    ")

    def get_dependent_ifacenames(self, ifaceobj, ifacenames_all=None):
        if ifaceobj.get_attr_value('address-virtual') or ifaceobj.get_attr_value("vrrp"):
            ifaceobj.link_privflags |= ifaceLinkPrivFlags.ADDRESS_VIRTUAL_SLAVE

    def _get_macvlan_prefix(self, ifaceobj):
        return '%s-v' %ifaceobj.name[0:13].replace('.', '-')

    def _add_addresses_to_bridge(self, ifaceobj, hwaddress):
        # XXX: batch the addresses
        if ifaceobj.link_kind & ifaceLinkKind.VLAN:
            bridgename = ifaceobj.lowerifaces[0]
            vlan = self._get_vlan_id(ifaceobj)
            if netlink.cache.bridge_is_vlan_aware(bridgename):
                [self.ipcmd.bridge_fdb_add(bridgename, addr,
                    vlan) for addr in hwaddress]
        elif netlink.cache.link_is_bridge(ifaceobj.name):
            [self.ipcmd.bridge_fdb_add(ifaceobj.name, addr)
                    for addr in hwaddress]

    def _remove_addresses_from_bridge(self, ifaceobj, hwaddress):
        # XXX: batch the addresses
        if ifaceobj.link_kind & ifaceLinkKind.VLAN:
            bridgename = ifaceobj.lowerifaces[0]
            vlan = self._get_vlan_id(ifaceobj)
            if netlink.cache.bridge_is_vlan_aware(bridgename):
                for addr in hwaddress:
                    try:
                        self.ipcmd.bridge_fdb_del(bridgename, addr, vlan)
                    except Exception, e:
                        self.logger.debug("%s: %s" %(ifaceobj.name, str(e)))
                        pass
        elif netlink.cache.link_is_bridge(ifaceobj.name):
            for addr in hwaddress:
                try:
                    self.ipcmd.bridge_fdb_del(ifaceobj.name, addr)
                except Exception, e:
                    self.logger.debug("%s: %s" %(ifaceobj.name, str(e)))
                    pass

    def _get_bridge_fdbs(self, bridgename, vlan):
        fdbs = self._bridge_fdb_query_cache.get(bridgename)
        if not fdbs:
           fdbs = self.ipcmd.bridge_fdb_show_dev(bridgename)
           if not fdbs:
              return
           self._bridge_fdb_query_cache[bridgename] = fdbs
        return fdbs.get(vlan)

    def _check_addresses_in_bridge(self, ifaceobj, hwaddress):
        """ If the device is a bridge, make sure the addresses
        are in the bridge """
        if ifaceobj.link_kind & ifaceLinkKind.VLAN:
            bridgename = ifaceobj.lowerifaces[0]
            vlan = self._get_vlan_id(ifaceobj)
            if netlink.cache.bridge_is_vlan_aware(bridgename):
                fdb_addrs = self._get_bridge_fdbs(bridgename, str(vlan))
                if not fdb_addrs:
                   return False
                hwaddress_int = self.mac_str_to_int(hwaddress)
                for mac in fdb_addrs:
                    if self.mac_str_to_int(mac) == hwaddress_int:
                        return True
                return False
        return True

    def _fix_connected_route(self, ifaceobj, vifacename, addr):
        #
        # XXX: Hack to make sure the primary address
        # is the first in the routing table.
        #
        # We use `ip route get` on the vrr network to see which
        # device the kernel returns. if it is the mac vlan device,
        # flap the macvlan device to adjust the routing table entry.
        #
        # flapping the macvlan device makes sure the macvlan
        # connected route goes through delete + add, hence adjusting
        # the order in the routing table.
        #
        try:
            self.logger.info('%s: checking route entry ...' %ifaceobj.name)
            ip = IPNetwork(addr)

            # we don't support ip6 route fix yet
            if type(ip) == IPv6Network:
                return

            route_prefix = '%s/%d' %(ip.network, ip.prefixlen)

            if ifaceobj.link_privflags & ifaceLinkPrivFlags.VRF_SLAVE:
                vrf_master = netlink.cache.get_master(ifaceobj.name)
            else:
                vrf_master = None

            dev = self.ipcmd.ip_route_get_dev(route_prefix, vrf_master=vrf_master)

            if dev and dev != ifaceobj.name:
                self.logger.info('%s: preferred routing entry ' %ifaceobj.name +
                                 'seems to be of the macvlan dev %s'
                                 %vifacename +
                                 ' .. flapping macvlan dev to fix entry.')
                self.ipcmd.link_down(vifacename)
                self.ipcmd.link_up(vifacename)
        except Exception, e:
            self.logger.debug('%s: fixing route entry failed (%s)'
                              % (ifaceobj.name, str(e)))
            pass

    def _handle_vrf_slaves(self, macvlan_ifacename, ifaceobj):
        vrfname = netlink.cache.get_master(ifaceobj.name)
        if vrfname:
            self.ipcmd.link_set(macvlan_ifacename, 'master', vrfname)

    def _get_macs_from_old_config(self, ifaceobj=None):
        """ This method returns a list of the mac addresses
        in the address-virtual attribute for the bridge. """
        maclist = []
        saved_ifaceobjs = statemanager.statemanager_api.get_ifaceobjs(ifaceobj.name)
        if not saved_ifaceobjs:
            return maclist
        # we need the old saved configs from the statemanager
        for oldifaceobj in saved_ifaceobjs:
            if not oldifaceobj.get_attr_value('address-virtual'):
                continue
            for av in oldifaceobj.get_attr_value('address-virtual'):
                macip = av.split()
                if len(macip) < 2:
                    self.logger.debug("%s: incorrect old address-virtual attrs '%s'"
                                      %(oldifaceobj.name,  av))
                    continue
                maclist.append(macip[0])
        return maclist

    def get_addressvirtual_ipv6_addrgen_user_conf(self, ifaceobj):
        ipv6_addrgen = ifaceobj.get_attr_value_first('address-virtual-ipv6-addrgen')

        if ipv6_addrgen:
            # IFLA_INET6_ADDR_GEN_MODE values:
            # 0 = eui64
            # 1 = none
            ipv6_addrgen_nl = self.address_virtual_ipv6_addrgen_value_dict.get(ipv6_addrgen.lower(), None)

            if ipv6_addrgen_nl is None:
                self.logger.warning('%s: invalid value "%s" for attribute address-virtual-ipv6-addrgen' % (ifaceobj.name, ipv6_addrgen))
            else:
                return True, ipv6_addrgen_nl

        else:
            # if user didn't configure ipv6-addrgen, should we reset to default?
            ipv6_addrgen_nl = self.address_virtual_ipv6_addrgen_value_dict.get(
                self.get_attr_default_value('address-virtual-ipv6-addrgen'),
                None
            )
            if ipv6_addrgen_nl is not None:
                return True, ipv6_addrgen_nl

        return False, None

<<<<<<< HEAD
    def _apply_address_config(self, ifaceobj, address_virtual_list):
        purge_existing = False if ifupdownflags.flags.PERFMODE else True

        lower_iface_mtu = update_mtu = None
        if ifupdownconfig.config.get('adjust_logical_dev_mtu', '1') != '0':
            if ifaceobj.lowerifaces and address_virtual_list:
                update_mtu = True

        user_configured_ipv6_addrgenmode, ipv6_addrgen_user_value = self.get_addressvirtual_ipv6_addrgen_user_conf(ifaceobj)

        hwaddress = []
        self.ipcmd.batch_start()
        av_idx = 0
        macvlan_prefix = self._get_macvlan_prefix(ifaceobj)
        for av in address_virtual_list:
            av_attrs = av.split()
            if len(av_attrs) < 2:
                self.log_error("%s: incorrect address-virtual attrs '%s'"
                               %(ifaceobj.name,  av), ifaceobj,
                               raise_error=False)
                av_idx += 1
                continue

            mac = av_attrs[0]
            if not self.check_mac_address(ifaceobj, mac):
                continue
            # Create a macvlan device on this device and set the virtual
            # router mac and ip on it
            link_created = False
            macvlan_ifacename = '%s%d' %(macvlan_prefix, av_idx)
            if not netlink.cache.link_exists(macvlan_ifacename):
                try:
                    netlink.link_add_macvlan(ifaceobj.name, macvlan_ifacename)
                except:
                    self.ipcmd.link_add_macvlan(ifaceobj.name, macvlan_ifacename)
                link_created = True

            # first thing we need to handle vrf enslavement
            if (ifaceobj.link_privflags & ifaceLinkPrivFlags.VRF_SLAVE):
                self._handle_vrf_slaves(macvlan_ifacename, ifaceobj)

            if user_configured_ipv6_addrgenmode:
                self.ipcmd.ipv6_addrgen(macvlan_ifacename, ipv6_addrgen_user_value, link_created)

            ips = av_attrs[1:]
            if mac != 'None':
                mac = mac.lower()
                # customer could have used UPPERCASE for MAC
                self.ipcmd.link_set_hwaddress(macvlan_ifacename, mac)
                hwaddress.append(mac)

            if self.addressvirtual_with_route_metric and self.ipcmd.addr_metric_support():
                metric = self.ipcmd.get_default_ip_metric()
            else:
                metric = None

            self.ipcmd.addr_add_multiple(
                ifaceobj,
                macvlan_ifacename,
                ips,
                purge_existing,
                metric=metric
            )

            # If link existed before, flap the link
            if not link_created:

                if not self.addressvirtual_with_route_metric or not self.ipcmd.addr_metric_support():
                    # if the system doesn't support ip addr set METRIC
                    # we need to do manually check the ordering of the ip4 routes
                    self._fix_connected_route(ifaceobj, macvlan_ifacename, ips[0])

                if update_mtu:
                    lower_iface_mtu = netlink.cache.get_link_mtu(ifaceobj.name)
                    update_mtu = False

                try:
                    # the MTU cache check is performed in the sysfs module
                    self.sysfs.link_set_mtu(macvlan_ifacename, mtu_str=str(lower_iface_mtu), mtu_int=lower_iface_mtu)
                except Exception as e:
                    self.logger.info("%s: failed to set mtu %s: %s" % (macvlan_ifacename, lower_iface_mtu, e))

                # set macvlan device to up in anycase.
                # since we auto create them here..we are responsible
                # to bring them up here in the case they were brought down
                # by some other entity in the system.
                self.netlink.link_up(macvlan_ifacename)
            else:
                try:
                    if not self.addressvirtual_with_route_metric or not self.ipcmd.addr_metric_support():
                        # if the system doesn't support ip addr set METRIC
                        # we need to do manually check the ordering of the ip6 routes
                        self.ipcmd.fix_ipv6_route_metric(ifaceobj, macvlan_ifacename, ips)
                except Exception as e:
                    self.logger.debug('fix_vrf_slave_ipv6_route_metric: failed: %s' % e)

            # Disable IPv6 duplicate address detection on VRR interfaces
            for key, sysval in { 'accept_dad' : '0', 'dad_transmits' : '0' }.iteritems():
                syskey = 'net.ipv6.conf.%s.%s' % (macvlan_ifacename, key)
                if self.sysctl_get(syskey) != sysval:
                    self.sysctl_set(syskey, sysval)

            av_idx += 1
        self.ipcmd.batch_commit()

        # check the statemanager for old configs.
        # We need to remove only the previously configured FDB entries
        oldmacs = self._get_macs_from_old_config(ifaceobj)
        # get a list of fdbs in old that are not in new config meaning they should
        # be removed since they are gone from the config
        removed_macs = [mac for mac in oldmacs if mac.lower() not in hwaddress]
        self._remove_addresses_from_bridge(ifaceobj, removed_macs)
        # if ifaceobj is a bridge and bridge is a vlan aware bridge
        # add the vid to the bridge
        self._add_addresses_to_bridge(ifaceobj, hwaddress)

=======
>>>>>>> 5e9b9bfb
    def _remove_running_address_config(self, ifaceobj):
        if not netlink.cache.link_exists(ifaceobj.name):
            return
        hwaddress = []
        macvlan_prefix = self._get_macvlan_prefix(ifaceobj)
        for macvlan_ifacename in glob.glob("/sys/class/net/%s*" %macvlan_prefix):
            macvlan_ifacename = os.path.basename(macvlan_ifacename)
            if not netlink.cache.link_exists(macvlan_ifacename):
                continue
            hwaddress.append(netlink.cache.get_link_address(macvlan_ifacename))
            self.netlink.link_del(os.path.basename(macvlan_ifacename))
            # XXX: Also delete any fdb addresses. This requires, checking mac address
            # on individual macvlan interfaces and deleting the vlan from that.
        if any(hwaddress):
            self._remove_addresses_from_bridge(ifaceobj, hwaddress)

    def _remove_address_config(self, ifaceobj, address_virtual_list=None):
        if not address_virtual_list:
            self._remove_running_address_config(ifaceobj)
            return

        if not netlink.cache.link_exists(ifaceobj.name):
            return
        hwaddress = []
        av_idx = 0
        macvlan_prefix = self._get_macvlan_prefix(ifaceobj)
        for av in address_virtual_list:
            av_attrs = av.split()
            if len(av_attrs) < 2:
                self.log_error("%s: incorrect address-virtual attrs '%s'"
                               %(ifaceobj.name,  av), ifaceobj,
                               raise_error=False)
                av_idx += 1
                continue

            # Delete the macvlan device on this device
            macvlan_ifacename = '%s%d' %(macvlan_prefix, av_idx)
            self.netlink.link_del(os.path.basename(macvlan_ifacename))
            if av_attrs[0] != 'None':
                hwaddress.append(av_attrs[0])
            av_idx += 1
        self._remove_addresses_from_bridge(ifaceobj, hwaddress)

    def check_mac_address(self, ifaceobj, mac):
        if mac == 'none':
            return True
        try:
            if int(mac.split(":")[0], 16) & 1 :
                self.log_error("%s: Multicast bit is set in the virtual mac address '%s'"
                               % (ifaceobj.name, mac), ifaceobj=ifaceobj)
                return False
            return True
        except ValueError:
            return False

    def _fixup_vrf_enslavements(self, ifaceobj, ifaceobj_getfunc=None):
        """ This function fixes up address virtual interfaces
        (macvlans) on vrf slaves. Since this fixup is an overhead,
        this must be called only in cases when ifupdown2 is
        called on the vrf device or its slave and not when
        ifupdown2 is called for all devices. When all
        interfaces are brought up, the expectation is that
        the normal path will fix up a vrf device or its slaves"""

        if not ifaceobj_getfunc:
            return
        if ((ifaceobj.link_kind & ifaceLinkKind.VRF) and
            netlink.cache.link_exists(ifaceobj.name)):
            # if I am a vrf device and I have slaves
            # that have address virtual config,
            # enslave the slaves 'address virtual
            # interfaces (macvlans)' to myself:
            running_slaves = self.ipcmd.link_get_lowers(ifaceobj.name)
            if running_slaves:
                # pick up any existing slaves of a vrf device and
                # look for their upperdevices and enslave them to the
                # vrf device:
                for s in running_slaves:
                    sobjs = ifaceobj_getfunc(s)
                    if (sobjs and
                        (sobjs[0].link_privflags & ifaceLinkPrivFlags.ADDRESS_VIRTUAL_SLAVE)):
                        # enslave all its upper devices to
                        # the vrf device
                        upperdevs = self.ipcmd.link_get_uppers(sobjs[0].name)
                        if not upperdevs:
                            continue
                        for u in upperdevs:
                            # skip vrf device which
                            # will also show up in the
                            # upper device list
                            if u == ifaceobj.name:
                                continue
                            self.ipcmd.link_set(u, 'master', ifaceobj.name,
                                                state='up')
        elif ((ifaceobj.link_privflags & ifaceLinkPrivFlags.ADDRESS_VIRTUAL_SLAVE) and
              (ifaceobj.link_privflags & ifaceLinkPrivFlags.VRF_SLAVE) and
              netlink.cache.link_exists(ifaceobj.name)):
            # If I am a vrf slave and I have 'address virtual'
            # config, make sure my addrress virtual interfaces
            # (macvlans) are also enslaved to the vrf device
            vrfname = ifaceobj.get_attr_value_first('vrf')
            if not vrfname or not netlink.cache.link_exists(vrfname):
                return
            running_uppers = self.ipcmd.link_get_uppers(ifaceobj.name)
            if not running_uppers:
                return
            macvlan_prefix = self._get_macvlan_prefix(ifaceobj)
            if not macvlan_prefix:
                return
            for u in running_uppers:
                if u == vrfname:
                    continue
                if u.startswith(macvlan_prefix):
                    self.ipcmd.link_set(u, 'master', vrfname,
                                        state='up')

    def mac_str_to_int(self, mac):
        mac_int = 0
        for n in mac.translate(self.mac_translate_tab).split():
            mac_int += int(n, 16)
        return mac_int

    def create_macvlan_and_apply_config(self, ifaceobj, intf_config_list):
        """
        intf_config_list = [
            {
                "ifname": "macvlan_ifname",
                "hwaddress": "macvlan_hwaddress",
                "ips": [str(IPNetwork), ]
            },
        ]
        """
        user_configured_ipv6_addrgenmode, ipv6_addrgen_user_value = self.get_addressvirtual_ipv6_addrgen_user_conf(ifaceobj)
        purge_existing = False if ifupdownflags.flags.PERFMODE else True
        hw_address_list = []
        ifname = ifaceobj.name

        lower_iface_mtu = update_mtu = None
        if ifupdownconfig.config.get("adjust_logical_dev_mtu", "1") != "0":
            if ifaceobj.lowerifaces and intf_config_list:
                update_mtu = True

        self.ipcmd.batch_start()

        for intf_config_dict in intf_config_list:
            link_created = False
            macvlan_ifname = intf_config_dict.get("ifname")
            macvlan_hwaddr = intf_config_dict.get("hwaddress")
            ips = intf_config_dict.get("ips")

            if not self.ipcmd.link_exists(macvlan_ifname):
                self.ipcmd.link_add_macvlan(ifname, macvlan_ifname)
                link_created = True

            # first thing we need to handle vrf enslavement
            if ifaceobj.link_privflags & ifaceLinkPrivFlags.VRF_SLAVE:
                self._handle_vrf_slaves(macvlan_ifname, ifaceobj)

            if user_configured_ipv6_addrgenmode:
                self.ipcmd.ipv6_addrgen(macvlan_ifname, ipv6_addrgen_user_value, link_created)

            if macvlan_hwaddr:
                self.ipcmd.link_set_hwaddress(macvlan_ifname, macvlan_hwaddr)
                hw_address_list.append(macvlan_hwaddr)

            if self.addressvirtual_with_route_metric and self.ipcmd.addr_metric_support():
                metric = self.ipcmd.get_default_ip_metric()
            else:
                metric = None

            self.ipcmd.addr_add_multiple(
                ifaceobj,
                macvlan_ifname,
                ips,
                purge_existing,
                metric=metric
            )

            # If link existed before, flap the link
            if not link_created:

                if not self.addressvirtual_with_route_metric or not self.ipcmd.addr_metric_support():
                    # if the system doesn't support ip addr set METRIC
                    # we need to do manually check the ordering of the ip4 routes
                    self._fix_connected_route(ifaceobj, macvlan_ifname, ips[0])

                if update_mtu:
                    lower_iface_mtu = self.ipcmd.link_get_mtu(ifname, refresh=True)
                    update_mtu = False

                if lower_iface_mtu and lower_iface_mtu != self.ipcmd.link_get_mtu(macvlan_ifname, refresh=True):
                    try:
                        self.ipcmd.link_set_mtu(macvlan_ifname,
                                                lower_iface_mtu)
                    except Exception as e:
                        self.logger.info('%s: failed to set mtu %s: %s' %
                                         (macvlan_ifname, lower_iface_mtu, e))

                # set macvlan device to up in anycase.
                # since we auto create them here..we are responsible
                # to bring them up here in the case they were brought down
                # by some other entity in the system.
                netlink.link_set_updown(macvlan_ifname, "up")
            else:
                try:
                    if not self.addressvirtual_with_route_metric or not self.ipcmd.addr_metric_support():
                        # if the system doesn't support ip addr set METRIC
                        # we need to do manually check the ordering of the ip6 routes
                        self.ipcmd.fix_ipv6_route_metric(ifaceobj, macvlan_ifname, ips)
                except Exception as e:
                    self.logger.debug('fix_vrf_slave_ipv6_route_metric: failed: %s' % e)

            # Disable IPv6 duplicate address detection on VRR interfaces
            for key, sysval in {
                "accept_dad": "0",
                "dad_transmits": "0"
            }.iteritems():
                syskey = "net.ipv6.conf.%s.%s" % (macvlan_ifname, key)
                if self.sysctl_get(syskey) != sysval:
                    self.sysctl_set(syskey, sysval)

        self.ipcmd.batch_commit()
        return hw_address_list

    def _up(self, ifaceobj, ifaceobj_getfunc=None):
        if not ifupdownflags.flags.ALL:
            self._fixup_vrf_enslavements(ifaceobj, ifaceobj_getfunc)

        address_virtual_list = ifaceobj.get_attr_value('address-virtual')
        vrr_config_list = ifaceobj.get_attr_value("vrrp")

        if not address_virtual_list and not vrr_config_list:
            # XXX: address virtual is not present. In which case,
            # delete stale macvlan devices.
            self._remove_running_address_config(ifaceobj)
            return

        if ifaceobj.upperifaces and not ifaceobj.link_privflags & ifaceLinkPrivFlags.VRF_SLAVE:
            self.log_error("%s: invalid placement of address-virtual/vrrp lines "
                           "(must be configured under an interface "
                           "with no upper interfaces or parent interfaces)"
                           % ifaceobj.name, ifaceobj)

        if not netlink.cache.link_exists(ifaceobj.name):
            return

        addr_virtual_macs = self.create_macvlan_and_apply_config(
            ifaceobj,
            self.translate_addrvirtual_user_config_to_list(
                ifaceobj,
                address_virtual_list
            )
        )

        vrr_macs = self.create_macvlan_and_apply_config(
            ifaceobj,
            self.translate_vrr_user_config_to_list(
                ifaceobj,
                vrr_config_list
            )
        )

        hw_address_list = addr_virtual_macs + vrr_macs

        # check the statemanager for old configs.
        # We need to remove only the previously configured FDB entries
        oldmacs = self._get_macs_from_old_config(ifaceobj)
        # get a list of fdbs in old that are not in new config meaning they should
        # be removed since they are gone from the config
        removed_macs = [mac for mac in oldmacs if mac.lower() not in hw_address_list]
        self._remove_addresses_from_bridge(ifaceobj, removed_macs)
        # if ifaceobj is a bridge and bridge is a vlan aware bridge
        # add the vid to the bridge
        self._add_addresses_to_bridge(ifaceobj, hw_address_list)

    def get_vrr_prefix(self, ifname, family):
        return '%s-%sv' % (ifname[0:10].replace('.', '-'), family)

    def translate_vrr_user_config_to_list(self, ifaceobj, vrr_config_list, ifquery=False):
        """
        If (IPv4 addresses provided):
            00:00:5e:00:01:<V>
        else if (IPv6 addresses provided):
            00:00:5e:00:02:<V>

        vrrp 1 10.0.0.15/24
        vrrp 1 2001:0db8::0370:7334/64

        # Translate:
        #       vrrp 255 10.0.0.15/24 10.0.0.2/1
        # To:
        # [
        #   {
        #        "ifname": "macvlan_ifname",
        #        "hwaddress": "macvlan_hwaddress",
        #        "ips": [str(IPNetwork), ]
        #    },
        # ]
        """
        ifname = ifaceobj.name
        user_config_list = []

        for config in vrr_config_list or []:
            vrrp_id, ip_addrs = config.split(" ", 1)
            hex_id = '%02x' % int(vrrp_id)
            ip4 = []
            ip6 = []

            for ip_addr in ip_addrs.split():
                ip_network_obj = IPNetwork(ip_addr)
                is_ip6 = isinstance(ip_network_obj, IPv6Network)

                if is_ip6:
                    ip6.append(ip_addr)
                else:
                    ip4.append(ip_addr)

            macvlan_ip4_ifname = "%s%s" % (self.get_vrr_prefix(ifname, "4"), vrrp_id)
            macvlan_ip6_ifname = "%s%s" % (self.get_vrr_prefix(ifname, "6"), vrrp_id)

            merged_with_existing_obj = False
            # if the vrr config is defined in different lines for the same ID
            # we need to save the ip4 and ip6 in the objects we previously
            # created, example:
            #       vrrp 255 10.0.0.15/24 10.0.0.2/15
            #       vrrp 255 fe80::a00:27ff:fe04:42/64
            for obj in user_config_list:
                if obj.get("ifname") == macvlan_ip4_ifname:
                    obj["ips"] += ip4
                    merged_with_existing_obj = True
                elif obj.get("ifname") == macvlan_ip6_ifname:
                    obj["ips"] += ip6
                    merged_with_existing_obj = True

            if merged_with_existing_obj:
                continue

            if ip4 or ifquery:
                # config_ip4
                macvlan_ip4_mac = "00:00:5e:00:01:%s" % hex_id
                user_config_list.append({
                    "ifname": macvlan_ip4_ifname,
                    "hwaddress": macvlan_ip4_mac,
                    "hwaddress_int": self.mac_str_to_int(macvlan_ip4_mac),
                    "ips": ip4,
                    "id": vrrp_id
                })

            if ip6 or ifquery:
                # config_ip6
                macvlan_ip6_mac = "00:00:5e:00:02:%s" % hex_id
                user_config_list.append({
                    "ifname": macvlan_ip6_ifname,
                    "hwaddress": macvlan_ip6_mac,
                    "hwaddress_int": self.mac_str_to_int(macvlan_ip6_mac),
                    "ips": ip6,
                    "id": vrrp_id
                })

        return user_config_list

    def translate_addrvirtual_user_config_to_list(self, ifaceobj, address_virtual_list):
        """
        # Translate:
        #       address-virtual 00:11:22:33:44:01 2001:0db8::0370:7334/64 11.0.1.1/24 11.0.1.2/24
        # To:
        # [
        #   {
        #        "ifname": "macvlan_ifname",
        #        "hwaddress": "macvlan_hwaddress",
        #        "ips": [str(IPNetwork), ]
        #    },
        # ]
        """
        user_config_list = []

        if not address_virtual_list:
            return user_config_list

        macvlan_prefix = self._get_macvlan_prefix(ifaceobj)

        for index, addr_virtual in enumerate(address_virtual_list):
            av_attrs = addr_virtual.split()

            if len(av_attrs) < 2:
                self.log_error("%s: incorrect address-virtual attrs '%s'"
                               % (ifaceobj.name, addr_virtual), ifaceobj,
                               raise_error=False)
                continue

            mac = av_attrs[0]
            if mac:
                mac = mac.lower()

            if not self.check_mac_address(ifaceobj, mac):
                continue

            config = {"ifname": "%s%d" % (macvlan_prefix, index)}

            if mac != "none":
                config["hwaddress"] = mac
                config["hwaddress_int"] = self.mac_str_to_int(mac)

            ip_network_obj_list = []
            for ip in av_attrs[1:]:
                ip_network_obj_list.append(str(IPNetwork(ip)))

            config["ips"] = ip_network_obj_list
            user_config_list.append(config)

        return user_config_list

    def process_macvlans_config(self, ifaceobj, attr_name, virtual_addr_list_raw, macvlan_config_list):
        return self.create_macvlan_and_apply_config(ifaceobj, macvlan_config_list)

    def _down(self, ifaceobj, ifaceobj_getfunc=None):
        try:
            self._remove_address_config(ifaceobj,
                         ifaceobj.get_attr_value('address-virtual'))

            #### VRR
            hwaddress = []
            self.ipcmd.batch_start()
            for vrr_prefix in [self.get_vrr_prefix(ifaceobj.name, "4"), self.get_vrr_prefix(ifaceobj.name, "6")]:
                for macvlan_ifacename in glob.glob("/sys/class/net/%s*" % vrr_prefix):
                    macvlan_ifacename = os.path.basename(macvlan_ifacename)
                    if not self.ipcmd.link_exists(macvlan_ifacename):
                        continue
                    hwaddress.append(self.ipcmd.link_get_hwaddress(macvlan_ifacename))
                    self.ipcmd.link_delete(os.path.basename(macvlan_ifacename))
                    # XXX: Also delete any fdb addresses. This requires, checking mac address
                    # on individual macvlan interfaces and deleting the vlan from that.
            self.ipcmd.batch_commit()
            if any(hwaddress):
                self._remove_addresses_from_bridge(ifaceobj, hwaddress)
        except Exception, e:
            import traceback
            traceback.print_exc()
            self.log_warn(str(e))

    def _query_check(self, ifaceobj, ifaceobjcurr):
<<<<<<< HEAD
        address_virtual_list = ifaceobj.get_attr_value('address-virtual')
        if not address_virtual_list:
            return
        if not netlink.cache.link_exists(ifaceobj.name):
=======

        if not self.ipcmd.link_exists(ifaceobj.name):
>>>>>>> 5e9b9bfb
            return

        user_config_address_virtual_ipv6_addr = ifaceobj.get_attr_value_first('address-virtual-ipv6-addrgen')
        if user_config_address_virtual_ipv6_addr and user_config_address_virtual_ipv6_addr not in utils._string_values:
            ifaceobjcurr.update_config_with_status('address-virtual-ipv6-addrgen', user_config_address_virtual_ipv6_addr, 1)
            user_config_address_virtual_ipv6_addr = None

        address_virtual_list = ifaceobj.get_attr_value('address-virtual')

        macvlans_running_ipv6_addr_virtual = self.query_check_macvlan_config(
            ifaceobj,
            ifaceobjcurr,
            "address-virtual",
            user_config_address_virtual_ipv6_addr,
            virtual_addr_list_raw=address_virtual_list,
            macvlan_config_list=self.translate_addrvirtual_user_config_to_list(
                ifaceobj,
                address_virtual_list
            )
        )

        vrr_config_list = ifaceobj.get_attr_value("vrrp")

        macvlans_running_ipv6_addr_vrr = self.query_check_macvlan_config(
            ifaceobj,
            ifaceobjcurr,
            "vrrp",
            user_config_address_virtual_ipv6_addr,
            virtual_addr_list_raw=vrr_config_list,
            macvlan_config_list=self.translate_vrr_user_config_to_list(
                ifaceobj,
                vrr_config_list,
                ifquery=True
            )
        )

        macvlans_running_ipv6_addr = macvlans_running_ipv6_addr_virtual + macvlans_running_ipv6_addr_vrr
        if user_config_address_virtual_ipv6_addr:
            bool_user_ipv6_addrgen = utils.get_boolean_from_string(user_config_address_virtual_ipv6_addr)
            for running_ipv6_addrgen in macvlans_running_ipv6_addr:
                if (not bool_user_ipv6_addrgen) != running_ipv6_addrgen:
                    ifaceobjcurr.update_config_with_status('address-virtual-ipv6-addrgen', user_config_address_virtual_ipv6_addr, 1)
                    return
            ifaceobjcurr.update_config_with_status('address-virtual-ipv6-addrgen', user_config_address_virtual_ipv6_addr, 0)

    def query_check_macvlan_config(self, ifaceobj, ifaceobjcurr, attr_name, user_config_address_virtual_ipv6_addr, virtual_addr_list_raw, macvlan_config_list):
        """
        macvlan_config_list = [
            {
                "ifname": "macvlan_ifname",
                "hwaddress": "macvlan_hwaddress",
                "ips": [str(IPNetwork), ]
            },
        ]
        """
        is_vrr = attr_name == "vrrp"
        macvlans_running_ipv6_addr = []

        if not virtual_addr_list_raw:
            return macvlans_running_ipv6_addr

        macvlan_config_queue = deque(macvlan_config_list)

        while macvlan_config_queue:

            ip4_config = None
            ip6_config = None

            config = macvlan_config_queue.popleft()

            if is_vrr:
                ip4_config = config
                ip6_config = macvlan_config_queue.popleft()

            macvlan_ifacename = config.get("ifname")

<<<<<<< HEAD
            # Check if the macvlan device on this interface
            macvlan_ifacename = '%s%d' %(macvlan_prefix, av_idx)
            if not netlink.cache.link_exists(macvlan_ifacename):
                ifaceobjcurr.update_config_with_status('address-virtual',
                            '', 1)
                av_idx += 1
=======
            if not self.ipcmd.link_exists(macvlan_ifacename):
                ifaceobjcurr.update_config_with_status(attr_name, "", 1)
>>>>>>> 5e9b9bfb
                continue

            macvlan_hwaddress = config.get("hwaddress")
            macvlan_hwaddress_int = config.get("hwaddress_int")

            if user_config_address_virtual_ipv6_addr:
                macvlans_running_ipv6_addr.append(netlink.cache.get_link_ipv6_addrgen_mode(macvlan_ifacename))

            # Check mac and ip address
<<<<<<< HEAD
            rhwaddress = netlink.cache.get_link_address(macvlan_ifacename)
            raddrs = self.ipcmd.get_running_addrs(
=======
            rhwaddress = ip4_macvlan_hwaddress = self.ipcmd.link_get_hwaddress(macvlan_ifacename)
            raddrs = ip4_running_addrs = self.ipcmd.get_running_addrs(
>>>>>>> 5e9b9bfb
                ifname=macvlan_ifacename,
                details=False,
                addr_virtual_ifaceobj=ifaceobj
            )
<<<<<<< HEAD

            if not raddrs or not rhwaddress:
               ifaceobjcurr.update_config_with_status('address-virtual', '', 1)
               av_idx += 1
               continue
            try:
                av_attrs[0] = ':'.join([i if len(i) == 2 else '0%s' % i
                                        for i in av_attrs[0].split(':')])
            except:
                self.logger.info('%s: %s: invalid value for address-virtual (%s)'
                                 % (ifaceobj.name,
                                    macvlan_ifacename,
                                    ' '.join(av_attrs)))
            try:
                if (rhwaddress == av_attrs[0].lower() and
                    self.ipcmd.compare_user_config_vs_running_state(raddrs, av_attrs[1:]) and
                    self._check_addresses_in_bridge(ifaceobj, av_attrs[0].lower())):
                    ifaceobjcurr.update_config_with_status('address-virtual',
                                                           address_virtual, 0)
                else:
                    raddress_virtual = '%s %s' % (rhwaddress, ' '.join(raddrs))
                    ifaceobjcurr.update_config_with_status('address-virtual',
                                                           raddress_virtual, 1)
            except:
                raddress_virtual = '%s %s' % (rhwaddress, ' '.join(raddrs))
                ifaceobjcurr.update_config_with_status('address-virtual',
                                                       raddress_virtual, 1)
            av_idx += 1
=======
>>>>>>> 5e9b9bfb

            if not is_vrr:
                ips = config.get("ips")

                if not raddrs or not rhwaddress:
                    ifaceobjcurr.update_config_with_status(attr_name, "", 1)
                    continue

                try:
                    if self.mac_str_to_int(rhwaddress) == macvlan_hwaddress_int \
                            and self.ipcmd.compare_user_config_vs_running_state(raddrs, ips) \
                            and self._check_addresses_in_bridge(ifaceobj, macvlan_hwaddress):
                        ifaceobjcurr.update_config_with_status(
                            attr_name,
                            " ".join(virtual_addr_list_raw),
                            0
                        )
                    else:
                        ifaceobjcurr.update_config_with_status(
                            attr_name,
                            '%s %s' % (rhwaddress, ' '.join(raddrs)),
                            1
                        )
                except:
                    ifaceobjcurr.update_config_with_status(
                        attr_name,
                        '%s %s' % (rhwaddress, ' '.join(raddrs)),
                        1
                    )
            else:
                # VRRP

                ok = False
                # check macvlan ip4 hwaddress (only if ip4 were provided by the user)
                if not ip4_config.get("ips") or ip4_macvlan_hwaddress == ip4_config.get("hwaddress"):
                    ip6_macvlan_ifname = ip6_config.get("ifname")
                    ip6_macvlan_hwaddress = ip6_config.get("hwaddress")

                    # check macvlan ip6 hwaddress (only if ip6 were provided by the user)
                    if not ip6_config.get("ips") or self.ipcmd.link_get_hwaddress(ip6_macvlan_ifname) == ip6_macvlan_hwaddress:

                        # check all ip4
                        if self.ipcmd.compare_user_config_vs_running_state(
                                ip4_running_addrs,
                                ip4_config.get("ips")
                        ) and self._check_addresses_in_bridge(ifaceobj, ip4_macvlan_hwaddress):
                            ip6_running_addrs = self.ipcmd.get_running_addrs(
                                ifname=ip6_macvlan_ifname,
                                details=False,
                                addr_virtual_ifaceobj=ifaceobj
                            )

                            # check all ip6
                            if self.ipcmd.compare_user_config_vs_running_state(
                                    ip6_running_addrs,
                                    ip6_config.get("ips")
                            ) and self._check_addresses_in_bridge(ifaceobj, ip4_macvlan_hwaddress):
                                ifaceobjcurr.update_config_with_status(
                                    attr_name,
                                    "%s %s" % (ip4_config.get("id"), " ".join(ip4_config.get("ips") + ip6_config.get("ips"))),
                                    0
                                )
                                ok = True

                if not ok:
                    ifaceobjcurr.update_config_with_status(
                        attr_name,
                        "%s %s" % (ip4_config.get("id"), " ".join(ip4_config.get("ips") + ip6_config.get("ips"))),
                        1
                    )

        return macvlans_running_ipv6_addr

    def _query_running(self, ifaceobjrunning, ifaceobj_getfunc=None):
        macvlan_prefix = self._get_macvlan_prefix(ifaceobjrunning)
        address_virtuals = glob.glob("/sys/class/net/%s*" %macvlan_prefix)
        macvlans_ipv6_addrgen_list = []
        for av in address_virtuals:
            macvlan_ifacename = os.path.basename(av)
            rhwaddress = netlink.cache.get_link_address(macvlan_ifacename)

            raddress = []
            for obj in ifaceobj_getfunc(ifaceobjrunning.name) or []:
                raddress.extend(self.ipcmd.get_running_addrs(None, macvlan_ifacename, addr_virtual_ifaceobj=obj) or [])

            raddress = list(set(raddress))

            if not raddress:
                self.logger.warn('%s: no running addresses'
                                 %ifaceobjrunning.name)
                raddress = []
            ifaceobjrunning.update_config('address-virtual',
                            '%s %s' %(rhwaddress, ' '.join(raddress)))

            macvlans_ipv6_addrgen_list.append((macvlan_ifacename, netlink.cache.get_link_ipv6_addrgen_mode(macvlan_ifacename)))

        macvlan_count = len(address_virtuals)
        if not macvlan_count:
            return
        ipv6_addrgen = macvlans_ipv6_addrgen_list[0][1]

        for macvlan_ifname, macvlan_ipv6_addrgen in macvlans_ipv6_addrgen_list:
            if macvlan_ipv6_addrgen != ipv6_addrgen:
                # one macvlan has a different ipv6-addrgen configuration
                # we simply return, ifquery-running will print the macvlan
                # stanzas with the ipv6-addrgen on/off attribute
                return
        ifaceobjrunning.update_config('address-virtual-ipv6-addrgen', 'off' if ipv6_addrgen else 'on')


    _run_ops = {'up' : _up,
               'down' : _down,
               'query-checkcurr' : _query_check,
               'query-running' : _query_running}

    def get_ops(self):
        """ returns list of ops supported by this module """
        return self._run_ops.keys()

    def _init_command_handlers(self):
        if not self.ipcmd:
            self.ipcmd = LinkUtils()

    def run(self, ifaceobj, operation, query_ifaceobj=None,
            ifaceobj_getfunc=None, **extra_args):
        """ run vlan configuration on the interface object passed as argument

        Args:
            **ifaceobj** (object): iface object

            **operation** (str): any of 'pre-up', 'post-down', 'query-checkcurr',
                                 'query-running'
        Kwargs:
            **query_ifaceobj** (object): query check ifaceobject. This is only
                valid when op is 'query-checkcurr'. It is an object same as
                ifaceobj, but contains running attribute values and its config
                status. The modules can use it to return queried running state
                of interfaces. status is success if the running state is same
                as user required state in ifaceobj. error otherwise.
        """
        if ifaceobj.type == ifaceType.BRIDGE_VLAN:
            return
        op_handler = self._run_ops.get(operation)
        if not op_handler:
            return
        self._init_command_handlers()
        if operation == 'query-checkcurr':
            op_handler(self, ifaceobj, query_ifaceobj)
        else:
            op_handler(self, ifaceobj, ifaceobj_getfunc=ifaceobj_getfunc)<|MERGE_RESOLUTION|>--- conflicted
+++ resolved
@@ -245,125 +245,6 @@
 
         return False, None
 
-<<<<<<< HEAD
-    def _apply_address_config(self, ifaceobj, address_virtual_list):
-        purge_existing = False if ifupdownflags.flags.PERFMODE else True
-
-        lower_iface_mtu = update_mtu = None
-        if ifupdownconfig.config.get('adjust_logical_dev_mtu', '1') != '0':
-            if ifaceobj.lowerifaces and address_virtual_list:
-                update_mtu = True
-
-        user_configured_ipv6_addrgenmode, ipv6_addrgen_user_value = self.get_addressvirtual_ipv6_addrgen_user_conf(ifaceobj)
-
-        hwaddress = []
-        self.ipcmd.batch_start()
-        av_idx = 0
-        macvlan_prefix = self._get_macvlan_prefix(ifaceobj)
-        for av in address_virtual_list:
-            av_attrs = av.split()
-            if len(av_attrs) < 2:
-                self.log_error("%s: incorrect address-virtual attrs '%s'"
-                               %(ifaceobj.name,  av), ifaceobj,
-                               raise_error=False)
-                av_idx += 1
-                continue
-
-            mac = av_attrs[0]
-            if not self.check_mac_address(ifaceobj, mac):
-                continue
-            # Create a macvlan device on this device and set the virtual
-            # router mac and ip on it
-            link_created = False
-            macvlan_ifacename = '%s%d' %(macvlan_prefix, av_idx)
-            if not netlink.cache.link_exists(macvlan_ifacename):
-                try:
-                    netlink.link_add_macvlan(ifaceobj.name, macvlan_ifacename)
-                except:
-                    self.ipcmd.link_add_macvlan(ifaceobj.name, macvlan_ifacename)
-                link_created = True
-
-            # first thing we need to handle vrf enslavement
-            if (ifaceobj.link_privflags & ifaceLinkPrivFlags.VRF_SLAVE):
-                self._handle_vrf_slaves(macvlan_ifacename, ifaceobj)
-
-            if user_configured_ipv6_addrgenmode:
-                self.ipcmd.ipv6_addrgen(macvlan_ifacename, ipv6_addrgen_user_value, link_created)
-
-            ips = av_attrs[1:]
-            if mac != 'None':
-                mac = mac.lower()
-                # customer could have used UPPERCASE for MAC
-                self.ipcmd.link_set_hwaddress(macvlan_ifacename, mac)
-                hwaddress.append(mac)
-
-            if self.addressvirtual_with_route_metric and self.ipcmd.addr_metric_support():
-                metric = self.ipcmd.get_default_ip_metric()
-            else:
-                metric = None
-
-            self.ipcmd.addr_add_multiple(
-                ifaceobj,
-                macvlan_ifacename,
-                ips,
-                purge_existing,
-                metric=metric
-            )
-
-            # If link existed before, flap the link
-            if not link_created:
-
-                if not self.addressvirtual_with_route_metric or not self.ipcmd.addr_metric_support():
-                    # if the system doesn't support ip addr set METRIC
-                    # we need to do manually check the ordering of the ip4 routes
-                    self._fix_connected_route(ifaceobj, macvlan_ifacename, ips[0])
-
-                if update_mtu:
-                    lower_iface_mtu = netlink.cache.get_link_mtu(ifaceobj.name)
-                    update_mtu = False
-
-                try:
-                    # the MTU cache check is performed in the sysfs module
-                    self.sysfs.link_set_mtu(macvlan_ifacename, mtu_str=str(lower_iface_mtu), mtu_int=lower_iface_mtu)
-                except Exception as e:
-                    self.logger.info("%s: failed to set mtu %s: %s" % (macvlan_ifacename, lower_iface_mtu, e))
-
-                # set macvlan device to up in anycase.
-                # since we auto create them here..we are responsible
-                # to bring them up here in the case they were brought down
-                # by some other entity in the system.
-                self.netlink.link_up(macvlan_ifacename)
-            else:
-                try:
-                    if not self.addressvirtual_with_route_metric or not self.ipcmd.addr_metric_support():
-                        # if the system doesn't support ip addr set METRIC
-                        # we need to do manually check the ordering of the ip6 routes
-                        self.ipcmd.fix_ipv6_route_metric(ifaceobj, macvlan_ifacename, ips)
-                except Exception as e:
-                    self.logger.debug('fix_vrf_slave_ipv6_route_metric: failed: %s' % e)
-
-            # Disable IPv6 duplicate address detection on VRR interfaces
-            for key, sysval in { 'accept_dad' : '0', 'dad_transmits' : '0' }.iteritems():
-                syskey = 'net.ipv6.conf.%s.%s' % (macvlan_ifacename, key)
-                if self.sysctl_get(syskey) != sysval:
-                    self.sysctl_set(syskey, sysval)
-
-            av_idx += 1
-        self.ipcmd.batch_commit()
-
-        # check the statemanager for old configs.
-        # We need to remove only the previously configured FDB entries
-        oldmacs = self._get_macs_from_old_config(ifaceobj)
-        # get a list of fdbs in old that are not in new config meaning they should
-        # be removed since they are gone from the config
-        removed_macs = [mac for mac in oldmacs if mac.lower() not in hwaddress]
-        self._remove_addresses_from_bridge(ifaceobj, removed_macs)
-        # if ifaceobj is a bridge and bridge is a vlan aware bridge
-        # add the vid to the bridge
-        self._add_addresses_to_bridge(ifaceobj, hwaddress)
-
-=======
->>>>>>> 5e9b9bfb
     def _remove_running_address_config(self, ifaceobj):
         if not netlink.cache.link_exists(ifaceobj.name):
             return
@@ -551,22 +432,19 @@
                     self._fix_connected_route(ifaceobj, macvlan_ifname, ips[0])
 
                 if update_mtu:
-                    lower_iface_mtu = self.ipcmd.link_get_mtu(ifname, refresh=True)
+                    lower_iface_mtu = netlink.cache.get_link_mtu(ifaceobj.name)
                     update_mtu = False
 
-                if lower_iface_mtu and lower_iface_mtu != self.ipcmd.link_get_mtu(macvlan_ifname, refresh=True):
-                    try:
-                        self.ipcmd.link_set_mtu(macvlan_ifname,
-                                                lower_iface_mtu)
-                    except Exception as e:
-                        self.logger.info('%s: failed to set mtu %s: %s' %
-                                         (macvlan_ifname, lower_iface_mtu, e))
+                try:
+                    self.sysfs.link_set_mtu(macvlan_ifname, mtu_str=str(lower_iface_mtu), mtu_int=lower_iface_mtu)
+                except Exception as e:
+                    self.logger.info('%s: failed to set mtu %s: %s' % (macvlan_ifname, lower_iface_mtu, e))
 
                 # set macvlan device to up in anycase.
                 # since we auto create them here..we are responsible
                 # to bring them up here in the case they were brought down
                 # by some other entity in the system.
-                netlink.link_set_updown(macvlan_ifname, "up")
+                self.netlink.link_up(macvlan_ifname)
             else:
                 try:
                     if not self.addressvirtual_with_route_metric or not self.ipcmd.addr_metric_support():
@@ -805,15 +683,8 @@
             self.log_warn(str(e))
 
     def _query_check(self, ifaceobj, ifaceobjcurr):
-<<<<<<< HEAD
-        address_virtual_list = ifaceobj.get_attr_value('address-virtual')
-        if not address_virtual_list:
-            return
+
         if not netlink.cache.link_exists(ifaceobj.name):
-=======
-
-        if not self.ipcmd.link_exists(ifaceobj.name):
->>>>>>> 5e9b9bfb
             return
 
         user_config_address_virtual_ipv6_addr = ifaceobj.get_attr_value_first('address-virtual-ipv6-addrgen')
@@ -890,17 +761,8 @@
 
             macvlan_ifacename = config.get("ifname")
 
-<<<<<<< HEAD
-            # Check if the macvlan device on this interface
-            macvlan_ifacename = '%s%d' %(macvlan_prefix, av_idx)
             if not netlink.cache.link_exists(macvlan_ifacename):
-                ifaceobjcurr.update_config_with_status('address-virtual',
-                            '', 1)
-                av_idx += 1
-=======
-            if not self.ipcmd.link_exists(macvlan_ifacename):
                 ifaceobjcurr.update_config_with_status(attr_name, "", 1)
->>>>>>> 5e9b9bfb
                 continue
 
             macvlan_hwaddress = config.get("hwaddress")
@@ -910,48 +772,12 @@
                 macvlans_running_ipv6_addr.append(netlink.cache.get_link_ipv6_addrgen_mode(macvlan_ifacename))
 
             # Check mac and ip address
-<<<<<<< HEAD
-            rhwaddress = netlink.cache.get_link_address(macvlan_ifacename)
-            raddrs = self.ipcmd.get_running_addrs(
-=======
-            rhwaddress = ip4_macvlan_hwaddress = self.ipcmd.link_get_hwaddress(macvlan_ifacename)
+            rhwaddress = ip4_macvlan_hwaddress = netlink.cache.get_link_address(macvlan_ifacename)
             raddrs = ip4_running_addrs = self.ipcmd.get_running_addrs(
->>>>>>> 5e9b9bfb
                 ifname=macvlan_ifacename,
                 details=False,
                 addr_virtual_ifaceobj=ifaceobj
             )
-<<<<<<< HEAD
-
-            if not raddrs or not rhwaddress:
-               ifaceobjcurr.update_config_with_status('address-virtual', '', 1)
-               av_idx += 1
-               continue
-            try:
-                av_attrs[0] = ':'.join([i if len(i) == 2 else '0%s' % i
-                                        for i in av_attrs[0].split(':')])
-            except:
-                self.logger.info('%s: %s: invalid value for address-virtual (%s)'
-                                 % (ifaceobj.name,
-                                    macvlan_ifacename,
-                                    ' '.join(av_attrs)))
-            try:
-                if (rhwaddress == av_attrs[0].lower() and
-                    self.ipcmd.compare_user_config_vs_running_state(raddrs, av_attrs[1:]) and
-                    self._check_addresses_in_bridge(ifaceobj, av_attrs[0].lower())):
-                    ifaceobjcurr.update_config_with_status('address-virtual',
-                                                           address_virtual, 0)
-                else:
-                    raddress_virtual = '%s %s' % (rhwaddress, ' '.join(raddrs))
-                    ifaceobjcurr.update_config_with_status('address-virtual',
-                                                           raddress_virtual, 1)
-            except:
-                raddress_virtual = '%s %s' % (rhwaddress, ' '.join(raddrs))
-                ifaceobjcurr.update_config_with_status('address-virtual',
-                                                       raddress_virtual, 1)
-            av_idx += 1
-=======
->>>>>>> 5e9b9bfb
 
             if not is_vrr:
                 ips = config.get("ips")
