#!/usr/bin/python
#
# Copyright 2014-2017 Cumulus Networks, Inc. All rights reserved.
# Author: Roopa Prabhu, roopa@cumulusnetworks.com
#

import os
import glob
import socket

from ipaddr import IPNetwork, IPv6Network

try:
    from ifupdown2.ifupdown.iface import *
    from ifupdown2.ifupdown.utils import utils
    from ifupdown2.ifupdown.netlink import netlink

    from ifupdown2.ifupdownaddons.LinkUtils import LinkUtils
    from ifupdown2.ifupdownaddons.modulebase import moduleBase

    import ifupdown2.ifupdown.statemanager as statemanager
    import ifupdown2.ifupdown.policymanager as policymanager
    import ifupdown2.ifupdown.ifupdownflags as ifupdownflags
    import ifupdown2.ifupdown.ifupdownconfig as ifupdownconfig
except ImportError:
    from ifupdown.iface import *
    from ifupdown.utils import utils
    from ifupdown.netlink import netlink

    from ifupdownaddons.LinkUtils import LinkUtils
    from ifupdownaddons.modulebase import moduleBase

    import ifupdown.statemanager as statemanager
    import ifupdown.policymanager as policymanager
    import ifupdown.ifupdownflags as ifupdownflags
    import ifupdown.ifupdownconfig as ifupdownconfig


class addressvirtual(moduleBase):
    """  ifupdown2 addon module to configure virtual addresses """

    _modinfo = {'mhelp' : 'address module configures virtual addresses for ' +
                          'interfaces. It creates a macvlan interface for ' +
                          'every mac ip address-virtual line',
                'attrs' : {
                    'address-virtual' :
                        { 'help' : 'bridge router virtual mac and ips',
                          'multivalue' : True,
                          'validvals' : ['<mac-ip/prefixlen-list>',],
                          'example': ['address-virtual 00:11:22:33:44:01 11.0.1.1/24 11.0.1.2/24']
                          },
                    'address-virtual-ipv6-addrgen': {
                        'help': 'enable disable ipv6 link addrgenmode',
                        'validvals': ['on', 'off'],
                        'default': 'on',
                        'example': [
                            'address-virtual-ipv6-addrgen on',
                            'address-virtual-ipv6-addrgen off'
                        ]
                    }
                }}


    def __init__(self, *args, **kargs):
        moduleBase.__init__(self, *args, **kargs)
        self.ipcmd = None
        self._bridge_fdb_query_cache = {}
        self.addressvirtual_with_route_metric = utils.get_boolean_from_string(
            policymanager.policymanager_api.get_module_globals(
                module_name=self.__class__.__name__,
                attr='addressvirtual_with_route_metric'
            ),
            default=True
        )

        self.address_virtual_ipv6_addrgen_value_dict = {'on': 0, 'yes': 0, '0': 0, 'off': 1, 'no': 1, '1': 1}

    def get_dependent_ifacenames(self, ifaceobj, ifacenames_all=None):
        if ifaceobj.get_attr_value('address-virtual'):
            ifaceobj.link_privflags |= ifaceLinkPrivFlags.ADDRESS_VIRTUAL_SLAVE

    def _get_macvlan_prefix(self, ifaceobj):
        return '%s-v' %ifaceobj.name[0:13].replace('.', '-')

    def _add_addresses_to_bridge(self, ifaceobj, hwaddress):
        # XXX: batch the addresses
        if ifaceobj.link_kind & ifaceLinkKind.VLAN:
            bridgename = ifaceobj.lowerifaces[0]
            vlan = self._get_vlan_id(ifaceobj)
            if netlink.cache.bridge_is_vlan_aware(bridgename):
                [self.ipcmd.bridge_fdb_add(bridgename, addr,
                    vlan) for addr in hwaddress]
        elif netlink.cache.link_is_bridge(ifaceobj.name):
            [self.ipcmd.bridge_fdb_add(ifaceobj.name, addr)
                    for addr in hwaddress]

    def _remove_addresses_from_bridge(self, ifaceobj, hwaddress):
        # XXX: batch the addresses
        if ifaceobj.link_kind & ifaceLinkKind.VLAN:
            bridgename = ifaceobj.lowerifaces[0]
            vlan = self._get_vlan_id(ifaceobj)
            if netlink.cache.bridge_is_vlan_aware(bridgename):
                for addr in hwaddress:
                    try:
                        self.ipcmd.bridge_fdb_del(bridgename, addr, vlan)
                    except Exception, e:
                        self.logger.debug("%s: %s" %(ifaceobj.name, str(e)))
                        pass
        elif netlink.cache.link_is_bridge(ifaceobj.name):
            for addr in hwaddress:
                try:
                    self.ipcmd.bridge_fdb_del(ifaceobj.name, addr)
                except Exception, e:
                    self.logger.debug("%s: %s" %(ifaceobj.name, str(e)))
                    pass

    def _get_bridge_fdbs(self, bridgename, vlan):
        fdbs = self._bridge_fdb_query_cache.get(bridgename)
        if not fdbs:
           fdbs = self.ipcmd.bridge_fdb_show_dev(bridgename)
           if not fdbs:
              return
           self._bridge_fdb_query_cache[bridgename] = fdbs
        return fdbs.get(vlan)

    def _check_addresses_in_bridge(self, ifaceobj, hwaddress):
        """ If the device is a bridge, make sure the addresses
        are in the bridge """
        if ifaceobj.link_kind & ifaceLinkKind.VLAN:
            bridgename = ifaceobj.lowerifaces[0]
            vlan = self._get_vlan_id(ifaceobj)
            if netlink.cache.bridge_is_vlan_aware(bridgename):
                fdb_addrs = self._get_bridge_fdbs(bridgename, str(vlan))
                if not fdb_addrs or hwaddress not in fdb_addrs:
                   return False
        return True

    def _fix_connected_route(self, ifaceobj, vifacename, addr):
        #
        # XXX: Hack to make sure the primary address
        # is the first in the routing table.
        #
        # We use `ip route get` on the vrr network to see which
        # device the kernel returns. if it is the mac vlan device,
        # flap the macvlan device to adjust the routing table entry.
        #
        # flapping the macvlan device makes sure the macvlan
        # connected route goes through delete + add, hence adjusting
        # the order in the routing table.
        #
        try:
            self.logger.info('%s: checking route entry ...' %ifaceobj.name)
            ip = IPNetwork(addr)

            # we don't support ip6 route fix yet
            if type(ip) == IPv6Network:
                return

            route_prefix = '%s/%d' %(ip.network, ip.prefixlen)

            if ifaceobj.link_privflags & ifaceLinkPrivFlags.VRF_SLAVE:
                vrf_master = netlink.cache.get_master(ifaceobj.name)
            else:
                vrf_master = None

            dev = self.ipcmd.ip_route_get_dev(route_prefix, vrf_master=vrf_master)

            if dev and dev != ifaceobj.name:
                self.logger.info('%s: preferred routing entry ' %ifaceobj.name +
                                 'seems to be of the macvlan dev %s'
                                 %vifacename +
                                 ' .. flapping macvlan dev to fix entry.')
                self.ipcmd.link_down(vifacename)
                self.ipcmd.link_up(vifacename)
        except Exception, e:
            self.logger.debug('%s: fixing route entry failed (%s)'
                              % (ifaceobj.name, str(e)))
            pass

    def _handle_vrf_slaves(self, macvlan_ifacename, ifaceobj):
        vrfname = netlink.cache.get_master(ifaceobj.name)
        if vrfname:
            self.ipcmd.link_set(macvlan_ifacename, 'master', vrfname)

    def _get_macs_from_old_config(self, ifaceobj=None):
        """ This method returns a list of the mac addresses
        in the address-virtual attribute for the bridge. """
        maclist = []
        saved_ifaceobjs = statemanager.statemanager_api.get_ifaceobjs(ifaceobj.name)
        if not saved_ifaceobjs:
            return maclist
        # we need the old saved configs from the statemanager
        for oldifaceobj in saved_ifaceobjs:
            if not oldifaceobj.get_attr_value('address-virtual'):
                continue
            for av in oldifaceobj.get_attr_value('address-virtual'):
                macip = av.split()
                if len(macip) < 2:
                    self.logger.debug("%s: incorrect old address-virtual attrs '%s'"
                                      %(oldifaceobj.name,  av))
                    continue
                maclist.append(macip[0])
        return maclist

    def get_addressvirtual_ipv6_addrgen_user_conf(self, ifaceobj):
        ipv6_addrgen = ifaceobj.get_attr_value_first('address-virtual-ipv6-addrgen')

        if ipv6_addrgen:
            # IFLA_INET6_ADDR_GEN_MODE values:
            # 0 = eui64
            # 1 = none
            ipv6_addrgen_nl = self.address_virtual_ipv6_addrgen_value_dict.get(ipv6_addrgen.lower(), None)

            if ipv6_addrgen_nl is None:
                self.logger.warning('%s: invalid value "%s" for attribute address-virtual-ipv6-addrgen' % (ifaceobj.name, ipv6_addrgen))
            else:
                return True, ipv6_addrgen_nl

        else:
            # if user didn't configure ipv6-addrgen, should we reset to default?
            ipv6_addrgen_nl = self.address_virtual_ipv6_addrgen_value_dict.get(
                self.get_attr_default_value('address-virtual-ipv6-addrgen'),
                None
            )
            if ipv6_addrgen_nl is not None:
                return True, ipv6_addrgen_nl

        return False, None

    def _apply_address_config(self, ifaceobj, address_virtual_list):
        purge_existing = False if ifupdownflags.flags.PERFMODE else True

        lower_iface_mtu = update_mtu = None
        if ifupdownconfig.config.get('adjust_logical_dev_mtu', '1') != '0':
            if ifaceobj.lowerifaces and address_virtual_list:
                update_mtu = True

        user_configured_ipv6_addrgenmode, ipv6_addrgen_user_value = self.get_addressvirtual_ipv6_addrgen_user_conf(ifaceobj)

        hwaddress = []
        self.ipcmd.batch_start()
        av_idx = 0
        macvlan_prefix = self._get_macvlan_prefix(ifaceobj)
        for av in address_virtual_list:
            av_attrs = av.split()
            if len(av_attrs) < 2:
                self.log_error("%s: incorrect address-virtual attrs '%s'"
                               %(ifaceobj.name,  av), ifaceobj,
                               raise_error=False)
                av_idx += 1
                continue

            mac = av_attrs[0]
            if not self.check_mac_address(ifaceobj, mac):
                continue
            # Create a macvlan device on this device and set the virtual
            # router mac and ip on it
            link_created = False
            macvlan_ifacename = '%s%d' %(macvlan_prefix, av_idx)
            if not netlink.cache.link_exists(macvlan_ifacename):
                try:
                    netlink.link_add_macvlan(ifaceobj.name, macvlan_ifacename)
                except:
                    self.ipcmd.link_add_macvlan(ifaceobj.name, macvlan_ifacename)
                link_created = True

            # first thing we need to handle vrf enslavement
            if (ifaceobj.link_privflags & ifaceLinkPrivFlags.VRF_SLAVE):
                self._handle_vrf_slaves(macvlan_ifacename, ifaceobj)

            if user_configured_ipv6_addrgenmode:
                self.ipcmd.ipv6_addrgen(macvlan_ifacename, ipv6_addrgen_user_value, link_created)

            ips = av_attrs[1:]
            if mac != 'None':
                mac = mac.lower()
                # customer could have used UPPERCASE for MAC
                self.ipcmd.link_set_hwaddress(macvlan_ifacename, mac)
                hwaddress.append(mac)

            if self.addressvirtual_with_route_metric and self.ipcmd.addr_metric_support():
                metric = self.ipcmd.get_default_ip_metric()
            else:
                metric = None

            self.ipcmd.addr_add_multiple(
                ifaceobj,
                macvlan_ifacename,
                ips,
                purge_existing,
                metric=metric
            )

            # If link existed before, flap the link
            if not link_created:

                if not self.addressvirtual_with_route_metric or not self.ipcmd.addr_metric_support():
                    # if the system doesn't support ip addr set METRIC
                    # we need to do manually check the ordering of the ip4 routes
                    self._fix_connected_route(ifaceobj, macvlan_ifacename, ips[0])

                if update_mtu:
                    lower_iface_mtu = netlink.cache.get_link_mtu(ifaceobj.name)
                    update_mtu = False

                if lower_iface_mtu and lower_iface_mtu != netlink.cache.get_link_mtu(macvlan_ifacename):
                    try:
                        self.ipcmd.link_set_mtu(macvlan_ifacename,
                                                lower_iface_mtu)
                    except Exception as e:
                        self.logger.info('%s: failed to set mtu %s: %s' %
                                         (macvlan_ifacename, lower_iface_mtu, e))

                # set macvlan device to up in anycase.
                # since we auto create them here..we are responsible
                # to bring them up here in the case they were brought down
                # by some other entity in the system.
                netlink.link_set_updown(macvlan_ifacename, "up")
            else:
                try:
                    if not self.addressvirtual_with_route_metric or not self.ipcmd.addr_metric_support():
                        # if the system doesn't support ip addr set METRIC
                        # we need to do manually check the ordering of the ip6 routes
                        self.ipcmd.fix_ipv6_route_metric(ifaceobj, macvlan_ifacename, ips)
                except Exception as e:
                    self.logger.debug('fix_vrf_slave_ipv6_route_metric: failed: %s' % e)

            # Disable IPv6 duplicate address detection on VRR interfaces
            for key, sysval in { 'accept_dad' : '0', 'dad_transmits' : '0' }.iteritems():
                syskey = 'net.ipv6.conf.%s.%s' % (macvlan_ifacename, key)
                if self.sysctl_get(syskey) != sysval:
                    self.sysctl_set(syskey, sysval)

            av_idx += 1
        self.ipcmd.batch_commit()

        # check the statemanager for old configs.
        # We need to remove only the previously configured FDB entries
        oldmacs = self._get_macs_from_old_config(ifaceobj)
        # get a list of fdbs in old that are not in new config meaning they should
        # be removed since they are gone from the config
        removed_macs = [mac for mac in oldmacs if mac.lower() not in hwaddress]
        self._remove_addresses_from_bridge(ifaceobj, removed_macs)
        # if ifaceobj is a bridge and bridge is a vlan aware bridge
        # add the vid to the bridge
        self._add_addresses_to_bridge(ifaceobj, hwaddress)

    def _remove_running_address_config(self, ifaceobj):
        if not netlink.cache.link_exists(ifaceobj.name):
            return
        hwaddress = []
        macvlan_prefix = self._get_macvlan_prefix(ifaceobj)
        for macvlan_ifacename in glob.glob("/sys/class/net/%s*" %macvlan_prefix):
            macvlan_ifacename = os.path.basename(macvlan_ifacename)
            if not netlink.cache.link_exists(macvlan_ifacename):
                continue
            hwaddress.append(netlink.cache.get_link_address(macvlan_ifacename))
            netlink.link_del(os.path.basename(macvlan_ifacename))
            # XXX: Also delete any fdb addresses. This requires, checking mac address
            # on individual macvlan interfaces and deleting the vlan from that.
        if any(hwaddress):
            self._remove_addresses_from_bridge(ifaceobj, hwaddress)

    def _remove_address_config(self, ifaceobj, address_virtual_list=None):
        if not address_virtual_list:
            self._remove_running_address_config(ifaceobj)
            return

        if not netlink.cache.link_exists(ifaceobj.name):
            return
        hwaddress = []
        self.ipcmd.batch_start()
        av_idx = 0
        macvlan_prefix = self._get_macvlan_prefix(ifaceobj)
        for av in address_virtual_list:
            av_attrs = av.split()
            if len(av_attrs) < 2:
                self.log_error("%s: incorrect address-virtual attrs '%s'"
                               %(ifaceobj.name,  av), ifaceobj,
                               raise_error=False)
                av_idx += 1
                continue

            # Delete the macvlan device on this device
            macvlan_ifacename = '%s%d' %(macvlan_prefix, av_idx)
            self.ipcmd.link_delete(os.path.basename(macvlan_ifacename))
            if av_attrs[0] != 'None':
                hwaddress.append(av_attrs[0])
            av_idx += 1
        self.ipcmd.batch_commit()
        self._remove_addresses_from_bridge(ifaceobj, hwaddress)

    def check_mac_address(self, ifaceobj, mac):
        if mac == 'None':
            return True
        mac = mac.lower()
        try:
            if int(mac.split(":")[0], 16) & 1 :
                self.log_error("%s: Multicast bit is set in the virtual mac address '%s'"
                               % (ifaceobj.name, mac), ifaceobj=ifaceobj)
                return False
            return True
        except ValueError:
            return False

    def _fixup_vrf_enslavements(self, ifaceobj, ifaceobj_getfunc=None):
        """ This function fixes up address virtual interfaces
        (macvlans) on vrf slaves. Since this fixup is an overhead,
        this must be called only in cases when ifupdown2 is
        called on the vrf device or its slave and not when
        ifupdown2 is called for all devices. When all
        interfaces are brought up, the expectation is that
        the normal path will fix up a vrf device or its slaves"""

        if not ifaceobj_getfunc:
            return
        if ((ifaceobj.link_kind & ifaceLinkKind.VRF) and
            netlink.cache.link_exists(ifaceobj.name)):
            # if I am a vrf device and I have slaves
            # that have address virtual config,
            # enslave the slaves 'address virtual
            # interfaces (macvlans)' to myself:
            running_slaves = self.ipcmd.link_get_lowers(ifaceobj.name)
            if running_slaves:
                # pick up any existing slaves of a vrf device and
                # look for their upperdevices and enslave them to the
                # vrf device:
                for s in running_slaves:
                    sobjs = ifaceobj_getfunc(s)
                    if (sobjs and
                        (sobjs[0].link_privflags & ifaceLinkPrivFlags.ADDRESS_VIRTUAL_SLAVE)):
                        # enslave all its upper devices to
                        # the vrf device
                        upperdevs = self.ipcmd.link_get_uppers(sobjs[0].name)
                        if not upperdevs:
                            continue
                        for u in upperdevs:
                            # skip vrf device which
                            # will also show up in the
                            # upper device list
                            if u == ifaceobj.name:
                                continue
                            self.ipcmd.link_set(u, 'master', ifaceobj.name,
                                                state='up')
        elif ((ifaceobj.link_privflags & ifaceLinkPrivFlags.ADDRESS_VIRTUAL_SLAVE) and
              (ifaceobj.link_privflags & ifaceLinkPrivFlags.VRF_SLAVE) and
              netlink.cache.link_exists(ifaceobj.name)):
            # If I am a vrf slave and I have 'address virtual'
            # config, make sure my addrress virtual interfaces
            # (macvlans) are also enslaved to the vrf device
            vrfname = ifaceobj.get_attr_value_first('vrf')
            if not vrfname or not netlink.cache.link_exists(vrfname):
                return
            running_uppers = self.ipcmd.link_get_uppers(ifaceobj.name)
            if not running_uppers:
                return
            macvlan_prefix = self._get_macvlan_prefix(ifaceobj)
            if not macvlan_prefix:
                return
            for u in running_uppers:
                if u == vrfname:
                    continue
                if u.startswith(macvlan_prefix):
                    self.ipcmd.link_set(u, 'master', vrfname,
                                        state='up')

    def _up(self, ifaceobj, ifaceobj_getfunc=None):
        if not ifupdownflags.flags.ALL:
            self._fixup_vrf_enslavements(ifaceobj, ifaceobj_getfunc)
        address_virtual_list = ifaceobj.get_attr_value('address-virtual')
        if not address_virtual_list:
            # XXX: address virtual is not present. In which case,
            # delete stale macvlan devices.
            self._remove_address_config(ifaceobj, address_virtual_list)
            return

        if (ifaceobj.upperifaces and
            not ifaceobj.link_privflags & ifaceLinkPrivFlags.VRF_SLAVE):
            self.log_error('%s: invalid placement of address-virtual lines (must be configured under an interface with no upper interfaces or parent interfaces)'
                % (ifaceobj.name), ifaceobj)
            return

        if not netlink.cache.link_exists(ifaceobj.name):
            return
        self._apply_address_config(ifaceobj, address_virtual_list)

    def _down(self, ifaceobj, ifaceobj_getfunc=None):
        try:
            self._remove_address_config(ifaceobj,
                         ifaceobj.get_attr_value('address-virtual'))
        except Exception, e:
            self.log_warn(str(e))

    def _query_check(self, ifaceobj, ifaceobjcurr):
        address_virtual_list = ifaceobj.get_attr_value('address-virtual')
        if not address_virtual_list:
            return
        if not netlink.cache.link_exists(ifaceobj.name):
            return

        user_config_address_virtual_ipv6_addr = ifaceobj.get_attr_value_first('address-virtual-ipv6-addrgen')
        if user_config_address_virtual_ipv6_addr and user_config_address_virtual_ipv6_addr not in utils._string_values:
            ifaceobjcurr.update_config_with_status('address-virtual-ipv6-addrgen', user_config_address_virtual_ipv6_addr, 1)
            user_config_address_virtual_ipv6_addr = None
        macvlans_running_ipv6_addr = []

        av_idx = 0
        macvlan_prefix = self._get_macvlan_prefix(ifaceobj)
        for address_virtual in address_virtual_list:
            av_attrs = address_virtual.split()
            if len(av_attrs) < 2:
                self.logger.warn("%s: incorrect address-virtual attrs '%s'"
                             %(ifaceobj.name,  address_virtual))
                av_idx += 1
                continue

            # Check if the macvlan device on this interface
            macvlan_ifacename = '%s%d' %(macvlan_prefix, av_idx)
            if not netlink.cache.link_exists(macvlan_ifacename):
                ifaceobjcurr.update_config_with_status('address-virtual',
                            '', 1)
                av_idx += 1
                continue

            if user_config_address_virtual_ipv6_addr:
                macvlans_running_ipv6_addr.append(netlink.cache.get_link_ipv6_addrgen_mode(macvlan_ifacename))

            # Check mac and ip address
            rhwaddress = netlink.cache.get_link_address(macvlan_ifacename)
            raddrs = self.ipcmd.get_running_addrs(
                ifname=macvlan_ifacename,
                details=False,
                addr_virtual_ifaceobj=ifaceobj
            )

            if not raddrs or not rhwaddress:
               ifaceobjcurr.update_config_with_status('address-virtual', '', 1)
               av_idx += 1
               continue
            try:
                av_attrs[0] = ':'.join([i if len(i) == 2 else '0%s' % i
                                        for i in av_attrs[0].split(':')])
            except:
                self.logger.info('%s: %s: invalid value for address-virtual (%s)'
                                 % (ifaceobj.name,
                                    macvlan_ifacename,
                                    ' '.join(av_attrs)))
            try:
                if (rhwaddress == av_attrs[0].lower() and
                    self.ipcmd.compare_user_config_vs_running_state(raddrs, av_attrs[1:]) and
                    self._check_addresses_in_bridge(ifaceobj, av_attrs[0].lower())):
                    ifaceobjcurr.update_config_with_status('address-virtual',
                                                           address_virtual, 0)
                else:
                    raddress_virtual = '%s %s' % (rhwaddress, ' '.join(raddrs))
                    ifaceobjcurr.update_config_with_status('address-virtual',
                                                           raddress_virtual, 1)
            except:
                raddress_virtual = '%s %s' % (rhwaddress, ' '.join(raddrs))
                ifaceobjcurr.update_config_with_status('address-virtual',
                                                       raddress_virtual, 1)
            av_idx += 1

        if user_config_address_virtual_ipv6_addr:
            bool_user_ipv6_addrgen = utils.get_boolean_from_string(user_config_address_virtual_ipv6_addr)
            for running_ipv6_addrgen in macvlans_running_ipv6_addr:
                if (not bool_user_ipv6_addrgen) != running_ipv6_addrgen:
                    ifaceobjcurr.update_config_with_status('address-virtual-ipv6-addrgen', user_config_address_virtual_ipv6_addr, 1)
                    return
            ifaceobjcurr.update_config_with_status('address-virtual-ipv6-addrgen', user_config_address_virtual_ipv6_addr, 0)

    def _query_running(self, ifaceobjrunning, ifaceobj_getfunc=None):
        macvlan_prefix = self._get_macvlan_prefix(ifaceobjrunning)
        address_virtuals = glob.glob("/sys/class/net/%s*" %macvlan_prefix)
        macvlans_ipv6_addrgen_list = []
        for av in address_virtuals:
            macvlan_ifacename = os.path.basename(av)
<<<<<<< HEAD
            rhwaddress = netlink.cache.get_link_address(macvlan_ifacename)
            raddress = self.ipcmd.get_running_addrs(None, macvlan_ifacename)
=======
            rhwaddress = self.ipcmd.link_get_hwaddress(macvlan_ifacename)

            raddress = []
            for obj in ifaceobj_getfunc(ifaceobjrunning.name) or []:
                raddress.extend(self.ipcmd.get_running_addrs(None, macvlan_ifacename, addr_virtual_ifaceobj=obj) or [])

            raddress = list(set(raddress))

>>>>>>> 25d05355
            if not raddress:
                self.logger.warn('%s: no running addresses'
                                 %ifaceobjrunning.name)
                raddress = []
            ifaceobjrunning.update_config('address-virtual',
                            '%s %s' %(rhwaddress, ' '.join(raddress)))

            macvlans_ipv6_addrgen_list.append((macvlan_ifacename, netlink.cache.get_link_ipv6_addrgen_mode(macvlan_ifacename)))

        macvlan_count = len(address_virtuals)
        if not macvlan_count:
            return
        ipv6_addrgen = macvlans_ipv6_addrgen_list[0][1]

        for macvlan_ifname, macvlan_ipv6_addrgen in macvlans_ipv6_addrgen_list:
            if macvlan_ipv6_addrgen != ipv6_addrgen:
                # one macvlan has a different ipv6-addrgen configuration
                # we simply return, ifquery-running will print the macvlan
                # stanzas with the ipv6-addrgen on/off attribute
                return
        ifaceobjrunning.update_config('address-virtual-ipv6-addrgen', 'off' if ipv6_addrgen else 'on')


    _run_ops = {'up' : _up,
               'down' : _down,
               'query-checkcurr' : _query_check,
               'query-running' : _query_running}

    def get_ops(self):
        """ returns list of ops supported by this module """
        return self._run_ops.keys()

    def _init_command_handlers(self):
        if not self.ipcmd:
            self.ipcmd = LinkUtils()

    def run(self, ifaceobj, operation, query_ifaceobj=None,
            ifaceobj_getfunc=None, **extra_args):
        """ run vlan configuration on the interface object passed as argument

        Args:
            **ifaceobj** (object): iface object

            **operation** (str): any of 'pre-up', 'post-down', 'query-checkcurr',
                                 'query-running'
        Kwargs:
            **query_ifaceobj** (object): query check ifaceobject. This is only
                valid when op is 'query-checkcurr'. It is an object same as
                ifaceobj, but contains running attribute values and its config
                status. The modules can use it to return queried running state
                of interfaces. status is success if the running state is same
                as user required state in ifaceobj. error otherwise.
        """
        if ifaceobj.type == ifaceType.BRIDGE_VLAN:
            return
        op_handler = self._run_ops.get(operation)
        if not op_handler:
            return
        self._init_command_handlers()
        if operation == 'query-checkcurr':
            op_handler(self, ifaceobj, query_ifaceobj)
        else:
            op_handler(self, ifaceobj, ifaceobj_getfunc=ifaceobj_getfunc)<|MERGE_RESOLUTION|>--- conflicted
+++ resolved
@@ -575,11 +575,7 @@
         macvlans_ipv6_addrgen_list = []
         for av in address_virtuals:
             macvlan_ifacename = os.path.basename(av)
-<<<<<<< HEAD
             rhwaddress = netlink.cache.get_link_address(macvlan_ifacename)
-            raddress = self.ipcmd.get_running_addrs(None, macvlan_ifacename)
-=======
-            rhwaddress = self.ipcmd.link_get_hwaddress(macvlan_ifacename)
 
             raddress = []
             for obj in ifaceobj_getfunc(ifaceobjrunning.name) or []:
@@ -587,7 +583,6 @@
 
             raddress = list(set(raddress))
 
->>>>>>> 25d05355
             if not raddress:
                 self.logger.warn('%s: no running addresses'
                                  %ifaceobjrunning.name)
