#!/usr/bin/python
#
# Copyright 2014-2017 Cumulus Networks, Inc. All rights reserved.
# Author: Roopa Prabhu, roopa@cumulusnetworks.com
#

import os
import glob

from string import maketrans
from collections import deque
from ipaddr import IPNetwork, IPv6Network

try:
    from ifupdown2.lib.addon import Addon
    from ifupdown2.ifupdown.iface import *
    from ifupdown2.ifupdown.utils import utils
    from ifupdown2.ifupdown.netlink import netlink

    from ifupdown2.ifupdownaddons.LinkUtils import LinkUtils
    from ifupdown2.ifupdownaddons.modulebase import moduleBase

    import ifupdown2.ifupdown.statemanager as statemanager
    import ifupdown2.ifupdown.policymanager as policymanager
    import ifupdown2.ifupdown.ifupdownflags as ifupdownflags
    import ifupdown2.ifupdown.ifupdownconfig as ifupdownconfig
except ImportError:
    from lib.addon import Addon
    from ifupdown.iface import *
    from ifupdown.utils import utils
    from ifupdown.netlink import netlink

    from ifupdownaddons.LinkUtils import LinkUtils
    from ifupdownaddons.modulebase import moduleBase

    import ifupdown.statemanager as statemanager
    import ifupdown.policymanager as policymanager
    import ifupdown.ifupdownflags as ifupdownflags
    import ifupdown.ifupdownconfig as ifupdownconfig


class addressvirtual(Addon, moduleBase):
    """  ifupdown2 addon module to configure virtual addresses """

    _modinfo = {
        "mhelp": "address module configures virtual addresses for interfaces. "
                 "It creates a macvlan interface for every mac ip address-virtual line",
        "attrs": {
            "address-virtual": {
                "help": "bridge router virtual mac and ips",
                "multivalue": True,
                "validvals": ["<mac-ip/prefixlen-list>", ],
                "example": ["address-virtual 00:11:22:33:44:01 11.0.1.1/24 11.0.1.2/24"]
            },
            "address-virtual-ipv6-addrgen": {
                "help": "enable disable ipv6 link addrgenmode",
                "validvals": ["on", "off"],
                "default": "on",
                "example": [
                    "address-virtual-ipv6-addrgen on",
                    "address-virtual-ipv6-addrgen off"
                ]
            },
            "vrrp": {
                "help": "VRRP support",
                "multivalue": True,
                "example": [
                    "vrrp 1 10.0.0.15/24 2001:0db8::0370:7334/64",
                    "vrrp 42 10.0.0.42/24"
                ]
            }
        }
    }

    def __init__(self, *args, **kargs):
        Addon.__init__(self)
        moduleBase.__init__(self, *args, **kargs)
        self.ipcmd = None
        self._bridge_fdb_query_cache = {}
        self.addressvirtual_with_route_metric = utils.get_boolean_from_string(
            policymanager.policymanager_api.get_module_globals(
                module_name=self.__class__.__name__,
                attr='addressvirtual_with_route_metric'
            ),
            default=True
        )

        self.address_virtual_ipv6_addrgen_value_dict = {'on': 0, 'yes': 0, '0': 0, 'off': 1, 'no': 1, '1': 1}
        self.mac_translate_tab = maketrans(":.-,", "    ")

    def get_dependent_ifacenames(self, ifaceobj, ifacenames_all=None):
        if ifaceobj.get_attr_value('address-virtual') or ifaceobj.get_attr_value("vrrp"):
            ifaceobj.link_privflags |= ifaceLinkPrivFlags.ADDRESS_VIRTUAL_SLAVE

    def _get_macvlan_prefix(self, ifaceobj):
        return '%s-v' %ifaceobj.name[0:13].replace('.', '-')

    def get_vrrp_prefix(self, ifname, family):
        return "vrrp%s-if%s-v" % (family, self.cache.get_ifindex(ifname))

    def _add_addresses_to_bridge(self, ifaceobj, hwaddress):
        # XXX: batch the addresses
        if ifaceobj.link_kind & ifaceLinkKind.VLAN:
            bridgename = ifaceobj.lowerifaces[0]
            vlan = self._get_vlan_id(ifaceobj)
            if netlink.cache.bridge_is_vlan_aware(bridgename):
                [self.iproute2.bridge_fdb_add(bridgename, addr,
                    vlan) for addr in hwaddress]
        elif netlink.cache.link_is_bridge(ifaceobj.name):
            [self.iproute2.bridge_fdb_add(ifaceobj.name, addr)
                    for addr in hwaddress]

    def _remove_addresses_from_bridge(self, ifaceobj, hwaddress):
        # XXX: batch the addresses
        if ifaceobj.link_kind & ifaceLinkKind.VLAN:
            bridgename = ifaceobj.lowerifaces[0]
            vlan = self._get_vlan_id(ifaceobj)
            if netlink.cache.bridge_is_vlan_aware(bridgename):
                for addr in hwaddress:
                    try:
                        self.iproute2.bridge_fdb_del(bridgename, addr, vlan)
                    except Exception, e:
                        self.logger.debug("%s: %s" %(ifaceobj.name, str(e)))
                        pass
        elif netlink.cache.link_is_bridge(ifaceobj.name):
            for addr in hwaddress:
                try:
                    self.iproute2.bridge_fdb_del(ifaceobj.name, addr)
                except Exception, e:
                    self.logger.debug("%s: %s" %(ifaceobj.name, str(e)))
                    pass

    def _get_bridge_fdbs(self, bridgename, vlan):
        fdbs = self._bridge_fdb_query_cache.get(bridgename)
        if not fdbs:
           fdbs = self.iproute2.bridge_fdb_show_dev(bridgename)
           if not fdbs:
              return
           self._bridge_fdb_query_cache[bridgename] = fdbs
        return fdbs.get(vlan)

    def _check_addresses_in_bridge(self, ifaceobj, hwaddress):
        """ If the device is a bridge, make sure the addresses
        are in the bridge """
        if ifaceobj.link_kind & ifaceLinkKind.VLAN:
            bridgename = ifaceobj.lowerifaces[0]
            vlan = self._get_vlan_id(ifaceobj)
            if netlink.cache.bridge_is_vlan_aware(bridgename):
                fdb_addrs = self._get_bridge_fdbs(bridgename, str(vlan))
                if not fdb_addrs:
                   return False
                hwaddress_int = utils.mac_str_to_int(hwaddress)
                for mac in fdb_addrs:
                    if utils.mac_str_to_int(mac) == hwaddress_int:
                        return True
                return False
        return True

    def _fix_connected_route(self, ifaceobj, vifacename, addr):
        #
        # XXX: Hack to make sure the primary address
        # is the first in the routing table.
        #
        # We use `ip route get` on the vrr network to see which
        # device the kernel returns. if it is the mac vlan device,
        # flap the macvlan device to adjust the routing table entry.
        #
        # flapping the macvlan device makes sure the macvlan
        # connected route goes through delete + add, hence adjusting
        # the order in the routing table.
        #
        try:
            self.logger.info('%s: checking route entry ...' %ifaceobj.name)
            ip = IPNetwork(addr)

            # we don't support ip6 route fix yet
            if type(ip) == IPv6Network:
                return

            route_prefix = '%s/%d' %(ip.network, ip.prefixlen)

            if ifaceobj.link_privflags & ifaceLinkPrivFlags.VRF_SLAVE:
                vrf_master = netlink.cache.get_master(ifaceobj.name)
            else:
                vrf_master = None

            dev = self.ipcmd.ip_route_get_dev(route_prefix, vrf_master=vrf_master)

            if dev and dev != ifaceobj.name:
                self.logger.info('%s: preferred routing entry ' %ifaceobj.name +
                                 'seems to be of the macvlan dev %s'
                                 %vifacename +
                                 ' .. flapping macvlan dev to fix entry.')
                self.ipcmd.link_down(vifacename)
                self.ipcmd.link_up(vifacename)
        except Exception, e:
            self.logger.debug('%s: fixing route entry failed (%s)'
                              % (ifaceobj.name, str(e)))
            pass

    def _get_macs_from_old_config(self, ifaceobj=None):
        """ This method returns a list of the mac addresses
        in the address-virtual attribute for the bridge. """
        maclist = []
        saved_ifaceobjs = statemanager.statemanager_api.get_ifaceobjs(ifaceobj.name)
        if not saved_ifaceobjs:
            return maclist
        # we need the old saved configs from the statemanager
        for oldifaceobj in saved_ifaceobjs:
            if not oldifaceobj.get_attr_value('address-virtual'):
                continue
            for av in oldifaceobj.get_attr_value('address-virtual'):
                macip = av.split()
                if len(macip) < 2:
                    self.logger.debug("%s: incorrect old address-virtual attrs '%s'"
                                      %(oldifaceobj.name,  av))
                    continue
                maclist.append(macip[0])
        return maclist

    def get_addressvirtual_ipv6_addrgen_user_conf(self, ifaceobj):
        ipv6_addrgen = ifaceobj.get_attr_value_first('address-virtual-ipv6-addrgen')

        if ipv6_addrgen:
            # IFLA_INET6_ADDR_GEN_MODE values:
            # 0 = eui64
            # 1 = none
            ipv6_addrgen_nl = self.address_virtual_ipv6_addrgen_value_dict.get(ipv6_addrgen.lower(), None)

            if ipv6_addrgen_nl is None:
                self.logger.warning('%s: invalid value "%s" for attribute address-virtual-ipv6-addrgen' % (ifaceobj.name, ipv6_addrgen))
            else:
                return True, ipv6_addrgen_nl

        else:
            # if user didn't configure ipv6-addrgen, should we reset to default?
            ipv6_addrgen_nl = self.address_virtual_ipv6_addrgen_value_dict.get(
                self.get_attr_default_value('address-virtual-ipv6-addrgen'),
                None
            )
            if ipv6_addrgen_nl is not None:
                return True, ipv6_addrgen_nl

        return False, None

    def _remove_running_address_config(self, ifaceobj):
        if not self.cache.link_exists(ifaceobj.name):
            return
        hwaddress = []

        for macvlan_prefix in [
            self._get_macvlan_prefix(ifaceobj),
            self.get_vrrp_prefix(ifaceobj.name, "4"),
            self.get_vrrp_prefix(ifaceobj.name, "6")
        ]:
            for macvlan_ifacename in glob.glob("/sys/class/net/%s*" % macvlan_prefix):
                macvlan_ifacename = os.path.basename(macvlan_ifacename)
                if not self.cache.link_exists(macvlan_ifacename):
                    continue
                hwaddress.append(self.cache.get_link_address(macvlan_ifacename))
                self.netlink.link_del(os.path.basename(macvlan_ifacename))
                # XXX: Also delete any fdb addresses. This requires, checking mac address
                # on individual macvlan interfaces and deleting the vlan from that.

        if any(hwaddress):
            self._remove_addresses_from_bridge(ifaceobj, hwaddress)

    def _remove_address_config(self, ifaceobj, address_virtual_list=None):
        if not address_virtual_list:
            self._remove_running_address_config(ifaceobj)
            return

        if not netlink.cache.link_exists(ifaceobj.name):
            return
        hwaddress = []
        av_idx = 0
        macvlan_prefix = self._get_macvlan_prefix(ifaceobj)
        for av in address_virtual_list:
            av_attrs = av.split()
            if len(av_attrs) < 2:
                self.log_error("%s: incorrect address-virtual attrs '%s'"
                               %(ifaceobj.name,  av), ifaceobj,
                               raise_error=False)
                av_idx += 1
                continue

            # Delete the macvlan device on this device
            macvlan_ifacename = '%s%d' %(macvlan_prefix, av_idx)
            self.netlink.link_del(os.path.basename(macvlan_ifacename))
            if av_attrs[0] != 'None':
                hwaddress.append(av_attrs[0])
            av_idx += 1
        self._remove_addresses_from_bridge(ifaceobj, hwaddress)

    def check_mac_address(self, ifaceobj, mac):
        if mac == 'none':
            return True
        try:
            if int(mac.split(":")[0], 16) & 1 :
                self.log_error("%s: Multicast bit is set in the virtual mac address '%s'"
                               % (ifaceobj.name, mac), ifaceobj=ifaceobj)
                return False
            return True
        except ValueError:
            return False

    def _fixup_vrf_enslavements(self, ifaceobj, ifaceobj_getfunc=None):
        """ This function fixes up address virtual interfaces
        (macvlans) on vrf slaves. Since this fixup is an overhead,
        this must be called only in cases when ifupdown2 is
        called on the vrf device or its slave and not when
        ifupdown2 is called for all devices. When all
        interfaces are brought up, the expectation is that
        the normal path will fix up a vrf device or its slaves"""

        if not ifaceobj_getfunc:
            return
        if ((ifaceobj.link_kind & ifaceLinkKind.VRF) and
            netlink.cache.link_exists(ifaceobj.name)):
            # if I am a vrf device and I have slaves
            # that have address virtual config,
            # enslave the slaves 'address virtual
            # interfaces (macvlans)' to myself:
            running_slaves = self.ipcmd.link_get_lowers(ifaceobj.name)
            if running_slaves:
                # pick up any existing slaves of a vrf device and
                # look for their upperdevices and enslave them to the
                # vrf device:
                for s in running_slaves:
                    sobjs = ifaceobj_getfunc(s)
                    if (sobjs and
                        (sobjs[0].link_privflags & ifaceLinkPrivFlags.ADDRESS_VIRTUAL_SLAVE)):
                        # enslave all its upper devices to
                        # the vrf device
                        upperdevs = self.ipcmd.link_get_uppers(sobjs[0].name)
                        if not upperdevs:
                            continue
                        for u in upperdevs:
                            # skip vrf device which
                            # will also show up in the
                            # upper device list
                            if u == ifaceobj.name:
                                continue
                            self.ipcmd.link_set(u, 'master', ifaceobj.name,
                                                state='up')
        elif ((ifaceobj.link_privflags & ifaceLinkPrivFlags.ADDRESS_VIRTUAL_SLAVE) and
              (ifaceobj.link_privflags & ifaceLinkPrivFlags.VRF_SLAVE) and
              netlink.cache.link_exists(ifaceobj.name)):
            # If I am a vrf slave and I have 'address virtual'
            # config, make sure my addrress virtual interfaces
            # (macvlans) are also enslaved to the vrf device
            vrfname = ifaceobj.get_attr_value_first('vrf')
            if not vrfname or not netlink.cache.link_exists(vrfname):
                return
            running_uppers = self.ipcmd.link_get_uppers(ifaceobj.name)
            if not running_uppers:
                return
            macvlan_prefix = self._get_macvlan_prefix(ifaceobj)
            if not macvlan_prefix:
                return
            for u in running_uppers:
                if u == vrfname:
                    continue
                if u.startswith(macvlan_prefix):
                    self.ipcmd.link_set(u, 'master', vrfname,
                                        state='up')

    def create_macvlan_and_apply_config(self, ifaceobj, intf_config_list):
        """
        intf_config_list = [
            {
                "ifname": "macvlan_ifname",
                "hwaddress": "macvlan_hwaddress",
                "ips": [str(IPNetwork), ]
            },
        ]
        """
        hw_address_list = []

        if not intf_config_list:
            return hw_address_list

        user_configured_ipv6_addrgenmode, ipv6_addrgen_user_value = self.get_addressvirtual_ipv6_addrgen_user_conf(ifaceobj)
        purge_existing = False if ifupdownflags.flags.PERFMODE else True
        ifname = ifaceobj.name

        update_mtu = lower_iface_mtu = lower_iface_mtu_str = None
        if ifupdownconfig.config.get("adjust_logical_dev_mtu", "1") != "0":
            if ifaceobj.lowerifaces and intf_config_list:
                update_mtu = True

        if update_mtu:
            lower_iface_mtu = self.cache.get_link_mtu(ifaceobj.name)
            lower_iface_mtu_str = str(lower_iface_mtu)

        self.ipcmd.batch_start()
        self.iproute2.batch_start()  # TODO: make sure we only do 1 ip link set down and set up (only one flap in the batch)

        for intf_config_dict in intf_config_list:
            link_created = False
            macvlan_ifname = intf_config_dict.get("ifname")
            macvlan_hwaddr = intf_config_dict.get("hwaddress")
            macvlan_mode = intf_config_dict.get("mode")
            ips = intf_config_dict.get("ips")

<<<<<<< HEAD
            if not self.cache.link_exists(macvlan_ifname):
                try:
                    self.netlink.link_add_macvlan(ifname, macvlan_ifname)
                except:
                    self.iproute2.link_add_macvlan(ifname, macvlan_ifname)
=======
            if not self.ipcmd.link_exists(macvlan_ifname):
                self.ipcmd.link_add_macvlan(ifname, macvlan_ifname, macvlan_mode)
>>>>>>> 87cae77e
                link_created = True

            # first thing we need to handle vrf enslavement
            if ifaceobj.link_privflags & ifaceLinkPrivFlags.VRF_SLAVE:
                vrf_ifname = netlink.cache.get_master(ifaceobj.name)
                if vrf_ifname:
                    self.iproute2.link_set_master(macvlan_ifname, vrf_ifname)

            if user_configured_ipv6_addrgenmode:
                self.iproute2.link_set_ipv6_addrgen(
                    macvlan_ifname,
                    ipv6_addrgen_user_value,
                    link_created
                )

            if macvlan_hwaddr:
                self.iproute2.link_set_address(macvlan_ifname, macvlan_hwaddr)
                hw_address_list.append(macvlan_hwaddr)

            if self.addressvirtual_with_route_metric and self.ipcmd.addr_metric_support():
                metric = self.ipcmd.get_default_ip_metric()
            else:
                metric = None

            self.ipcmd.addr_add_multiple(
                ifaceobj,
                macvlan_ifname,
                ips,
                purge_existing,
                metric=metric
            )

            # If link existed before, flap the link
            if not link_created:

                if not self.addressvirtual_with_route_metric or not self.ipcmd.addr_metric_support():
                    # if the system doesn't support ip addr set METRIC
                    # we need to do manually check the ordering of the ip4 routes
                    self._fix_connected_route(ifaceobj, macvlan_ifname, ips[0])

                if update_mtu:
                    update_mtu = False

                    try:
                        self.sysfs.link_set_mtu(macvlan_ifname, mtu_str=lower_iface_mtu_str, mtu_int=lower_iface_mtu)
                    except Exception as e:
                        self.logger.info('%s: failed to set mtu %s: %s' % (macvlan_ifname, lower_iface_mtu, e))

                # set macvlan device to up in anycase.
                # since we auto create them here..we are responsible
                # to bring them up here in the case they were brought down
                # by some other entity in the system.
                self.netlink.link_up(macvlan_ifname)
            else:
                try:
                    if not self.addressvirtual_with_route_metric or not self.ipcmd.addr_metric_support():
                        # if the system doesn't support ip addr set METRIC
                        # we need to do manually check the ordering of the ip6 routes
                        self.ipcmd.fix_ipv6_route_metric(ifaceobj, macvlan_ifname, ips)
                except Exception as e:
                    self.logger.debug('fix_vrf_slave_ipv6_route_metric: failed: %s' % e)

            # Disable IPv6 duplicate address detection on VRR interfaces
            for key, sysval in {
                "accept_dad": "0",
                "dad_transmits": "0"
            }.iteritems():
                syskey = "net.ipv6.conf.%s.%s" % (macvlan_ifname, key)
                if self.sysctl_get(syskey) != sysval:
                    self.sysctl_set(syskey, sysval)

        self.ipcmd.batch_commit()
        self.iproute2.batch_commit()
        return hw_address_list

    def _up(self, ifaceobj, ifaceobj_getfunc=None):
        if not ifupdownflags.flags.ALL:
            self._fixup_vrf_enslavements(ifaceobj, ifaceobj_getfunc)

        address_virtual_list = ifaceobj.get_attr_value('address-virtual')
        vrr_config_list = ifaceobj.get_attr_value("vrrp")

        if not address_virtual_list and not vrr_config_list:
            # XXX: address virtual is not present. In which case,
            # delete stale macvlan devices.
            self._remove_running_address_config(ifaceobj)
            return

        if ifaceobj.upperifaces and not ifaceobj.link_privflags & ifaceLinkPrivFlags.VRF_SLAVE:
            self.log_error("%s: invalid placement of address-virtual/vrrp lines "
                           "(must be configured under an interface "
                           "with no upper interfaces or parent interfaces)"
                           % ifaceobj.name, ifaceobj)

        if not netlink.cache.link_exists(ifaceobj.name):
            return

        addr_virtual_macs = self.create_macvlan_and_apply_config(
            ifaceobj,
            self.translate_addrvirtual_user_config_to_list(
                ifaceobj,
                address_virtual_list
            )
        )

        vrr_macs = self.create_macvlan_and_apply_config(
            ifaceobj,
            self.translate_vrr_user_config_to_list(
                ifaceobj,
                vrr_config_list
            )
        )

        hw_address_list = addr_virtual_macs + vrr_macs

        # check the statemanager for old configs.
        # We need to remove only the previously configured FDB entries
        oldmacs = self._get_macs_from_old_config(ifaceobj)
        # get a list of fdbs in old that are not in new config meaning they should
        # be removed since they are gone from the config
        removed_macs = [mac for mac in oldmacs if mac.lower() not in hw_address_list]
        self._remove_addresses_from_bridge(ifaceobj, removed_macs)
        # if ifaceobj is a bridge and bridge is a vlan aware bridge
        # add the vid to the bridge
        self._add_addresses_to_bridge(ifaceobj, hw_address_list)

    def translate_vrr_user_config_to_list(self, ifaceobj, vrr_config_list, ifquery=False):
        """
        If (IPv4 addresses provided):
            00:00:5e:00:01:<V>
        else if (IPv6 addresses provided):
            00:00:5e:00:02:<V>

        vrrp 1 10.0.0.15/24
        vrrp 1 2001:0db8::0370:7334/64

        # Translate:
        #       vrrp 255 10.0.0.15/24 10.0.0.2/1
        # To:
        # [
        #   {
        #        "ifname": "macvlan_ifname",
        #        "hwaddress": "macvlan_hwaddress",
        #        "mode": "macvlan_mode",
        #        "ips": [str(IPNetwork), ]
        #    },
        # ]
        """
        ifname = ifaceobj.name
        user_config_list = []

        for index, config in enumerate(vrr_config_list or []):
            vrrp_id, ip_addrs = config.split(" ", 1)
            hex_id = '%02x' % int(vrrp_id)
            ip4 = []
            ip6 = []

            for ip_addr in ip_addrs.split():
                ip_network_obj = IPNetwork(ip_addr)
                is_ip6 = isinstance(ip_network_obj, IPv6Network)

                if is_ip6:
                    ip6.append(ip_addr)
                else:
                    ip4.append(ip_addr)

            macvlan_ip4_ifname = "%s%s" % (self.get_vrrp_prefix(ifname, "4"), index)
            macvlan_ip6_ifname = "%s%s" % (self.get_vrrp_prefix(ifname, "6"), index)

            merged_with_existing_obj = False
            # if the vrr config is defined in different lines for the same ID
            # we need to save the ip4 and ip6 in the objects we previously
            # created, example:
            #       vrrp 255 10.0.0.15/24 10.0.0.2/15
            #       vrrp 255 fe80::a00:27ff:fe04:42/64
            for obj in user_config_list:
                if obj.get("ifname") == macvlan_ip4_ifname:
                    obj["ips"] += ip4
                    merged_with_existing_obj = True
                elif obj.get("ifname") == macvlan_ip6_ifname:
                    obj["ips"] += ip6
                    merged_with_existing_obj = True

            if merged_with_existing_obj:
                continue

            if ip4 or ifquery:
                # config_ip4
                macvlan_ip4_mac = "00:00:5e:00:01:%s" % hex_id
                user_config_list.append({
                    "ifname": macvlan_ip4_ifname,
                    "hwaddress": macvlan_ip4_mac,
<<<<<<< HEAD
                    "hwaddress_int": utils.mac_str_to_int(macvlan_ip4_mac),
=======
                    "hwaddress_int": self.mac_str_to_int(macvlan_ip4_mac),
                    "mode": "bridge",
>>>>>>> 87cae77e
                    "ips": ip4,
                    "id": vrrp_id
                })

            if ip6 or ifquery:
                # config_ip6
                macvlan_ip6_mac = "00:00:5e:00:02:%s" % hex_id
                user_config_list.append({
                    "ifname": macvlan_ip6_ifname,
                    "hwaddress": macvlan_ip6_mac,
<<<<<<< HEAD
                    "hwaddress_int": utils.mac_str_to_int(macvlan_ip6_mac),
=======
                    "hwaddress_int": self.mac_str_to_int(macvlan_ip6_mac),
                    "mode": "bridge",
>>>>>>> 87cae77e
                    "ips": ip6,
                    "id": vrrp_id
                })

        return user_config_list

    def translate_addrvirtual_user_config_to_list(self, ifaceobj, address_virtual_list):
        """
        # Translate:
        #       address-virtual 00:11:22:33:44:01 2001:0db8::0370:7334/64 11.0.1.1/24 11.0.1.2/24
        # To:
        # [
        #   {
        #        "ifname": "macvlan_ifname",
        #        "hwaddress": "macvlan_hwaddress",
        #        "ips": [str(IPNetwork), ]
        #    },
        # ]
        """
        user_config_list = []

        if not address_virtual_list:
            return user_config_list

        macvlan_prefix = self._get_macvlan_prefix(ifaceobj)

        for index, addr_virtual in enumerate(address_virtual_list):
            av_attrs = addr_virtual.split()

            if len(av_attrs) < 2:
                self.log_error("%s: incorrect address-virtual attrs '%s'"
                               % (ifaceobj.name, addr_virtual), ifaceobj,
                               raise_error=False)
                continue

            mac = av_attrs[0]
            if mac:
                mac = mac.lower()

            if not self.check_mac_address(ifaceobj, mac):
                continue

            config = {
                "ifname": "%s%d" % (macvlan_prefix, index),
                "mode": "private"
            }

            if mac != "none":
                config["hwaddress"] = mac
                config["hwaddress_int"] = utils.mac_str_to_int(mac)

            ip_network_obj_list = []
            for ip in av_attrs[1:]:
                ip_network_obj_list.append(str(IPNetwork(ip)))

            config["ips"] = ip_network_obj_list
            user_config_list.append(config)

        return user_config_list

    def _down(self, ifaceobj, ifaceobj_getfunc=None):
        try:
            self._remove_address_config(ifaceobj,
                         ifaceobj.get_attr_value('address-virtual'))

            #### VRR
            hwaddress = []
            for vrr_prefix in [self.get_vrrp_prefix(ifaceobj.name, "4"), self.get_vrrp_prefix(ifaceobj.name, "6")]:
                for macvlan_ifacename in glob.glob("/sys/class/net/%s*" % vrr_prefix):
                    macvlan_ifacename = os.path.basename(macvlan_ifacename)
                    if not self.cache.link_exists(macvlan_ifacename):
                        continue
                    hwaddress.append(self.cache.get_link_address(macvlan_ifacename))
                    self.netlink.link_del(macvlan_ifacename)
                    # XXX: Also delete any fdb addresses. This requires, checking mac address
                    # on individual macvlan interfaces and deleting the vlan from that.
            if any(hwaddress):
                self._remove_addresses_from_bridge(ifaceobj, hwaddress)
        except Exception, e:
            import traceback
            traceback.print_exc()
            self.log_warn(str(e))

    def _query_check(self, ifaceobj, ifaceobjcurr):

        if not netlink.cache.link_exists(ifaceobj.name):
            return

        user_config_address_virtual_ipv6_addr = ifaceobj.get_attr_value_first('address-virtual-ipv6-addrgen')
        if user_config_address_virtual_ipv6_addr and user_config_address_virtual_ipv6_addr not in utils._string_values:
            ifaceobjcurr.update_config_with_status('address-virtual-ipv6-addrgen', user_config_address_virtual_ipv6_addr, 1)
            user_config_address_virtual_ipv6_addr = None

        address_virtual_list = ifaceobj.get_attr_value('address-virtual')

        macvlans_running_ipv6_addr_virtual = self.query_check_macvlan_config(
            ifaceobj,
            ifaceobjcurr,
            "address-virtual",
            user_config_address_virtual_ipv6_addr,
            virtual_addr_list_raw=address_virtual_list,
            macvlan_config_list=self.translate_addrvirtual_user_config_to_list(
                ifaceobj,
                address_virtual_list
            )
        )

        vrr_config_list = ifaceobj.get_attr_value("vrrp")

        macvlans_running_ipv6_addr_vrr = self.query_check_macvlan_config(
            ifaceobj,
            ifaceobjcurr,
            "vrrp",
            user_config_address_virtual_ipv6_addr,
            virtual_addr_list_raw=vrr_config_list,
            macvlan_config_list=self.translate_vrr_user_config_to_list(
                ifaceobj,
                vrr_config_list,
                ifquery=True
            )
        )

        macvlans_running_ipv6_addr = macvlans_running_ipv6_addr_virtual + macvlans_running_ipv6_addr_vrr
        if user_config_address_virtual_ipv6_addr:
            bool_user_ipv6_addrgen = utils.get_boolean_from_string(user_config_address_virtual_ipv6_addr)
            for running_ipv6_addrgen in macvlans_running_ipv6_addr:
                if (not bool_user_ipv6_addrgen) != running_ipv6_addrgen:
                    ifaceobjcurr.update_config_with_status('address-virtual-ipv6-addrgen', user_config_address_virtual_ipv6_addr, 1)
                    return
            ifaceobjcurr.update_config_with_status('address-virtual-ipv6-addrgen', user_config_address_virtual_ipv6_addr, 0)

    def query_check_macvlan_config(self, ifaceobj, ifaceobjcurr, attr_name, user_config_address_virtual_ipv6_addr, virtual_addr_list_raw, macvlan_config_list):
        """
        macvlan_config_list = [
            {
                "ifname": "macvlan_ifname",
                "hwaddress": "macvlan_hwaddress",
                "ips": [str(IPNetwork), ]
            },
        ]
        """
        is_vrr = attr_name == "vrrp"
        macvlans_running_ipv6_addr = []

        if not virtual_addr_list_raw:
            return macvlans_running_ipv6_addr

        macvlan_config_queue = deque(macvlan_config_list)

        while macvlan_config_queue:

            ip4_config = None
            ip6_config = None

            config = macvlan_config_queue.popleft()

            if is_vrr:
                ip4_config = config
                ip6_config = macvlan_config_queue.popleft()

            macvlan_ifacename = config.get("ifname")

            if not netlink.cache.link_exists(macvlan_ifacename):
                ifaceobjcurr.update_config_with_status(attr_name, "", 1)
                continue

            macvlan_hwaddress = config.get("hwaddress")
            macvlan_hwaddress_int = config.get("hwaddress_int")

            if user_config_address_virtual_ipv6_addr:
                macvlans_running_ipv6_addr.append(netlink.cache.get_link_ipv6_addrgen_mode(macvlan_ifacename))

            # Check mac and ip address
            rhwaddress = ip4_macvlan_hwaddress = netlink.cache.get_link_address(macvlan_ifacename)
            raddrs = ip4_running_addrs = self.ipcmd.get_running_addrs(
                ifname=macvlan_ifacename,
                details=False,
                addr_virtual_ifaceobj=ifaceobj
            )

            if not is_vrr:
                ips = config.get("ips")

                if not raddrs or not rhwaddress:
                    ifaceobjcurr.update_config_with_status(attr_name, "", 1)
                    continue

                try:
                    if utils.mac_str_to_int(rhwaddress) == macvlan_hwaddress_int \
                            and self.ipcmd.compare_user_config_vs_running_state(raddrs, ips) \
                            and self._check_addresses_in_bridge(ifaceobj, macvlan_hwaddress):
                        ifaceobjcurr.update_config_with_status(
                            attr_name,
                            " ".join(virtual_addr_list_raw),
                            0
                        )
                    else:
                        ifaceobjcurr.update_config_with_status(
                            attr_name,
                            '%s %s' % (rhwaddress, ' '.join(raddrs)),
                            1
                        )
                except:
                    ifaceobjcurr.update_config_with_status(
                        attr_name,
                        '%s %s' % (rhwaddress, ' '.join(raddrs)),
                        1
                    )
            else:
                # VRRP

                ok = False
                # check macvlan ip4 hwaddress (only if ip4 were provided by the user)
                if not ip4_config.get("ips") or ip4_macvlan_hwaddress == ip4_config.get("hwaddress"):
                    ip6_macvlan_ifname = ip6_config.get("ifname")
                    ip6_macvlan_hwaddress = ip6_config.get("hwaddress")

                    # check macvlan ip6 hwaddress (only if ip6 were provided by the user)
                    if not ip6_config.get("ips") or self.cache.get_link_address_raw(ip6_macvlan_ifname) == ip6_config.get("hwaddress_int"):

                        # check all ip4
                        if self.ipcmd.compare_user_config_vs_running_state(
                                ip4_running_addrs,
                                ip4_config.get("ips")
                        ) and self._check_addresses_in_bridge(ifaceobj, ip4_macvlan_hwaddress):
                            ip6_running_addrs = self.ipcmd.get_running_addrs(
                                ifname=ip6_macvlan_ifname,
                                details=False,
                                addr_virtual_ifaceobj=ifaceobj
                            )

                            # check all ip6
                            if self.ipcmd.compare_user_config_vs_running_state(
                                    ip6_running_addrs,
                                    ip6_config.get("ips")
                            ) and self._check_addresses_in_bridge(ifaceobj, ip6_macvlan_hwaddress):
                                ifaceobjcurr.update_config_with_status(
                                    attr_name,
                                    "%s %s" % (ip4_config.get("id"), " ".join(ip4_config.get("ips") + ip6_config.get("ips"))),
                                    0
                                )
                                ok = True

                if not ok:
                    ifaceobjcurr.update_config_with_status(
                        attr_name,
                        "%s %s" % (ip4_config.get("id"), " ".join(ip4_config.get("ips") + ip6_config.get("ips"))),
                        1
                    )

        return macvlans_running_ipv6_addr

    def _query_running(self, ifaceobjrunning, ifaceobj_getfunc=None):
        macvlan_prefix = self._get_macvlan_prefix(ifaceobjrunning)
        address_virtuals = glob.glob("/sys/class/net/%s*" %macvlan_prefix)
        macvlans_ipv6_addrgen_list = []
        for av in address_virtuals:
            macvlan_ifacename = os.path.basename(av)
            rhwaddress = netlink.cache.get_link_address(macvlan_ifacename)

            raddress = []
            for obj in ifaceobj_getfunc(ifaceobjrunning.name) or []:
                raddress.extend(self.ipcmd.get_running_addrs(None, macvlan_ifacename, addr_virtual_ifaceobj=obj) or [])

            raddress = list(set(raddress))

            if not raddress:
                self.logger.warn('%s: no running addresses'
                                 %ifaceobjrunning.name)
                raddress = []
            ifaceobjrunning.update_config('address-virtual',
                            '%s %s' %(rhwaddress, ' '.join(raddress)))

            macvlans_ipv6_addrgen_list.append((macvlan_ifacename, netlink.cache.get_link_ipv6_addrgen_mode(macvlan_ifacename)))

        macvlan_count = len(address_virtuals)
        if not macvlan_count:
            return
        ipv6_addrgen = macvlans_ipv6_addrgen_list[0][1]

        for macvlan_ifname, macvlan_ipv6_addrgen in macvlans_ipv6_addrgen_list:
            if macvlan_ipv6_addrgen != ipv6_addrgen:
                # one macvlan has a different ipv6-addrgen configuration
                # we simply return, ifquery-running will print the macvlan
                # stanzas with the ipv6-addrgen on/off attribute
                return
        ifaceobjrunning.update_config('address-virtual-ipv6-addrgen', 'off' if ipv6_addrgen else 'on')

    _run_ops = {
        'up': _up,
        'down': _down,
        'query-checkcurr': _query_check,
        'query-running': _query_running
    }

    def get_ops(self):
        """ returns list of ops supported by this module """
        return self._run_ops.keys()

    def _init_command_handlers(self):
        if not self.ipcmd:
            self.ipcmd = LinkUtils()

    def run(self, ifaceobj, operation, query_ifaceobj=None,
            ifaceobj_getfunc=None, **extra_args):
        """ run vlan configuration on the interface object passed as argument

        Args:
            **ifaceobj** (object): iface object

            **operation** (str): any of 'pre-up', 'post-down', 'query-checkcurr',
                                 'query-running'
        Kwargs:
            **query_ifaceobj** (object): query check ifaceobject. This is only
                valid when op is 'query-checkcurr'. It is an object same as
                ifaceobj, but contains running attribute values and its config
                status. The modules can use it to return queried running state
                of interfaces. status is success if the running state is same
                as user required state in ifaceobj. error otherwise.
        """
        if ifaceobj.type == ifaceType.BRIDGE_VLAN:
            return
        op_handler = self._run_ops.get(operation)
        if not op_handler:
            return
        self._init_command_handlers()
        if operation == 'query-checkcurr':
            op_handler(self, ifaceobj, query_ifaceobj)
        else:
            op_handler(self, ifaceobj, ifaceobj_getfunc=ifaceobj_getfunc)<|MERGE_RESOLUTION|>--- conflicted
+++ resolved
@@ -403,16 +403,14 @@
             macvlan_mode = intf_config_dict.get("mode")
             ips = intf_config_dict.get("ips")
 
-<<<<<<< HEAD
             if not self.cache.link_exists(macvlan_ifname):
-                try:
-                    self.netlink.link_add_macvlan(ifname, macvlan_ifname)
-                except:
-                    self.iproute2.link_add_macvlan(ifname, macvlan_ifname)
-=======
-            if not self.ipcmd.link_exists(macvlan_ifname):
-                self.ipcmd.link_add_macvlan(ifname, macvlan_ifname, macvlan_mode)
->>>>>>> 87cae77e
+                # When creating VRRP macvlan with bridge mode, the kernel
+                # return an error: 'Invalid argument' (22)
+                # so for now we should only use the iproute2 API.
+                # try:
+                #    self.netlink.link_add_macvlan(ifname, macvlan_ifname)
+                # except:
+                self.iproute2.link_add_macvlan(ifname, macvlan_ifname, macvlan_mode)
                 link_created = True
 
             # first thing we need to handle vrf enslavement
@@ -605,12 +603,8 @@
                 user_config_list.append({
                     "ifname": macvlan_ip4_ifname,
                     "hwaddress": macvlan_ip4_mac,
-<<<<<<< HEAD
                     "hwaddress_int": utils.mac_str_to_int(macvlan_ip4_mac),
-=======
-                    "hwaddress_int": self.mac_str_to_int(macvlan_ip4_mac),
                     "mode": "bridge",
->>>>>>> 87cae77e
                     "ips": ip4,
                     "id": vrrp_id
                 })
@@ -621,12 +615,8 @@
                 user_config_list.append({
                     "ifname": macvlan_ip6_ifname,
                     "hwaddress": macvlan_ip6_mac,
-<<<<<<< HEAD
                     "hwaddress_int": utils.mac_str_to_int(macvlan_ip6_mac),
-=======
-                    "hwaddress_int": self.mac_str_to_int(macvlan_ip6_mac),
                     "mode": "bridge",
->>>>>>> 87cae77e
                     "ips": ip6,
                     "id": vrrp_id
                 })
