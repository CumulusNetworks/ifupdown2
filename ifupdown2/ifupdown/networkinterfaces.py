--- conflicted
+++ resolved
@@ -28,13 +28,8 @@
 class networkInterfaces():
     """ debian ifupdown /etc/network/interfaces file parser """
 
-<<<<<<< HEAD
-    _addrfams = {'inet' : ['static', 'manual', 'loopback', 'dhcp', 'dhcp6', 'ppp'],
-                 'inet6' : ['static', 'manual', 'loopback', 'dhcp', 'dhcp6', 'ppp']}
-=======
-    _addrfams = {'inet' : ['static', 'manual', 'loopback', 'dhcp', 'dhcp6', 'tunnel'],
-                 'inet6' : ['static', 'manual', 'loopback', 'dhcp', 'dhcp6', 'tunnel']}
->>>>>>> 4ec75319
+    _addrfams = {'inet' : ['static', 'manual', 'loopback', 'dhcp', 'dhcp6', 'tunnel', 'ppp'],
+                 'inet6' : ['static', 'manual', 'loopback', 'dhcp', 'dhcp6', 'tunnel', 'ppp']}
 
     def __init__(self, interfacesfile='/etc/network/interfaces',
                  interfacesfileiobuf=None, interfacesfileformat='native',
