--- conflicted
+++ resolved
@@ -42,11 +42,7 @@
 
     def create_vlan(self, link, ifname, vlanid):
         self.logger.info('rtnetlink: ip link add link %s name %s type vlan id %s' %(link, ifname, vlanid))
-<<<<<<< HEAD
-        if ifupdownmain.ifupdownFlags.DRYRUN:
-=======
-        if ifupdownflags.flags.DRYRUN:
->>>>>>> 7b2e838e
+        if ifupdownflags.flags.DRYRUN:
             return
         try:
             ifindex = self.get_ifindex(link)
@@ -70,11 +66,7 @@
 
     def create_macvlan(self, ifname, link, mode='private'):
         self.logger.info('rtnetlink: ip link add link %s name %s type macvlan mode private' %(link, ifname))
-<<<<<<< HEAD
-        if ifupdownmain.ifupdownFlags.DRYRUN:
-=======
-        if ifupdownflags.flags.DRYRUN:
->>>>>>> 7b2e838e
+        if ifupdownflags.flags.DRYRUN:
             return
         try:
             ifindex = self.get_ifindex(link)
@@ -99,11 +91,7 @@
     def link_set(self, ifname, state):
         flags = 0
         self.logger.info('rtnetlink: ip link set dev %s %s' %(ifname, state))
-<<<<<<< HEAD
-        if ifupdownmain.ifupdownFlags.DRYRUN:
-=======
-        if ifupdownflags.flags.DRYRUN:
->>>>>>> 7b2e838e
+        if ifupdownflags.flags.DRYRUN:
             return
 
         if state == "up":
@@ -134,11 +122,7 @@
     def link_set_hwaddress(self, ifname, hwaddress):
         flags = 0
         self.logger.info('rtnetlink: ip link set dev %s address %s' %(ifname, hwaddress))
-<<<<<<< HEAD
-        if ifupdownmain.ifupdownFlags.DRYRUN:
-=======
-        if ifupdownflags.flags.DRYRUN:
->>>>>>> 7b2e838e
+        if ifupdownflags.flags.DRYRUN:
             return
 
         flags &= ~IFF_UP
