--- conflicted
+++ resolved
@@ -4,33 +4,6 @@
 # Author: Julien Fortin, julien@cumulusnetworks.com
 #
 #
-<<<<<<< HEAD
-import sys
-import os
-import argcomplete
-import argparse
-import ConfigParser
-import StringIO
-import logging
-import logging.handlers
-import resource
-from ifupdown.ifupdownmain import *
-from ifupdown.utils import *
-
-IFUPDOWN2_VERSION = '1.1-cl3u9'
-
-lockfile="/run/network/.lock"
-configfile="/etc/network/ifupdown2/ifupdown2.conf"
-configmap_g=None
-logger = None
-interfacesfileiobuf=None
-interfacesfilename=None
-ENVPATH = "/usr/local/sbin:/usr/local/bin:/usr/sbin:/usr/bin:/sbin:/bin"
-
-def run_up(args):
-    logger.debug('args = %s' %str(args))
-=======
->>>>>>> c4a9f3b0
 
 try:
     import os
@@ -215,388 +188,5 @@
         return 1
 
 
-<<<<<<< HEAD
-    try:
-        if hasattr(args, 'syslog') and args.syslog:
-            root_logger = logging.getLogger()
-            syslog_handler = logging.handlers.SysLogHandler(address='/dev/log',
-                             facility=logging.handlers.SysLogHandler.LOG_DAEMON)
-            logging.addLevelName(logging.ERROR, 'error')
-            logging.addLevelName(logging.WARNING, 'warning')
-            logging.addLevelName(logging.DEBUG, 'debug')
-            logging.addLevelName(logging.INFO, 'info')
-            root_logger.setLevel(log_level)
-            syslog_handler.setFormatter(logging.Formatter(
-                '%(name)s: %(levelname)s: %(message)s'))
-            root_logger.addHandler(syslog_handler)
-            logger = logging.getLogger('ifupdown')
-        else:
-            logging.basicConfig(level=log_level,
-                format='%(levelname)s: %(message)s')
-            logging.addLevelName(logging.ERROR, 'error')
-            logging.addLevelName(logging.WARNING, 'warning')
-            logging.addLevelName(logging.DEBUG, 'debug')
-            logging.addLevelName(logging.INFO, 'info')
-            logger = logging.getLogger('ifupdown')
-    except:
-        raise
-
-    if hasattr(args, 'interfacesfile') and args.interfacesfile != None:
-        # Check to see if -i option is allowed by config file
-        # But for ifquery, we will not check this
-        if (not sys.argv[0].endswith('ifquery') and
-                configmap_g.get('disable_cli_interfacesfile','0') == '1'):
-            logger.error('disable_cli_interfacesfile is set so users '
-                         'not allowed to specify interfaces file on cli.')
-            exit(1)
-        if args.interfacesfile == '-':
-            # If interfaces file is stdin, read
-            interfacesfileiobuf = sys.stdin.read()
-        else:
-            interfacesfilename = args.interfacesfile
-    else:
-        # if the ifupdown2 config file does not have it, default to standard
-        interfacesfilename = configmap_g.get('default_interfaces_configfile',
-                                             '/etc/network/interfaces')
-
-
-
-
-def deinit():
-    {}
-
-def update_argparser(argparser):
-    """ base parser, common to all commands """
-
-    argparser.add_argument('-a', '--all', action='store_true', required=False,
-                help='process all interfaces marked \"auto\"')
-    argparser.add_argument('iflist', metavar='IFACE',
-                nargs='*', help='interface list separated by spaces. ' +
-                'IFACE list is mutually exclusive with -a option.')
-    argparser.add_argument('-v', '--verbose', dest='verbose',
-                action='store_true', help='verbose')
-    argparser.add_argument('-d', '--debug', dest='debug',
-                action='store_true',
-                help='output debug info')
-    argparser.add_argument('-q', '--quiet', dest='quiet',
-                action='store_true',
-                help=argparse.SUPPRESS)
-    argparser.add_argument('--allow', dest='CLASS', 
-                help='ignore non-\"allow-CLASS\" interfaces')
-    argparser.add_argument('-w', '--with-depends', dest='withdepends',
-                action='store_true', help='run with all dependent interfaces.'+
-                ' This option is redundant when \'-a\' is specified. With ' +
-                '\'-a\' interfaces are always executed in dependency order')
-    argparser.add_argument('--perfmode', dest='perfmode',
-                action='store_true', help=argparse.SUPPRESS)
-    #argparser.add_argument('-j', '--jobs', dest='jobs', type=int,
-    #            default=-1, choices=range(1,12), help=argparse.SUPPRESS)
-    argparser.add_argument('--nocache', dest='nocache', action='store_true',
-                help=argparse.SUPPRESS)
-    argparser.add_argument('-X', '--exclude', dest='excludepats',
-                action='append',
-                help='Exclude interfaces from the list of interfaces' +
-                ' to operate on. Can be specified multiple times.')
-    argparser.add_argument('-i', '--interfaces', dest='interfacesfile',
-                default=None,
-                help='Specify interfaces file instead of file defined ' +
-                'in ifupdown2.conf file')
-    argparser.add_argument('-t', '--interfaces-format',
-                dest='interfacesfileformat',
-                default='native',
-                choices=['native', 'json'],
-                help='interfaces file format')
-    argparser.add_argument('-T', '--type',
-                dest='type',
-                default=None,
-                choices=['iface', 'vlan'],
-                help='type of interface entry (iface or vlan).' +
-                     'This option can be used in case of ambiguity between ' +
-                     'a vlan interface and an iface interface of the same name')
-
-def update_ifupdown_argparser(argparser):
-    """ common arg parser for ifup and ifdown """
-    argparser.add_argument('-f', '--force', dest='force',
-                action='store_true',
-                help='force run all operations')
-    argparser.add_argument('-l', '--syslog', dest='syslog',
-                action='store_true',
-                help=argparse.SUPPRESS)
-    group = argparser.add_mutually_exclusive_group(required=False)
-    group.add_argument('-n', '--no-act', dest='noact',
-                action='store_true', help='print out what would happen,' +
-                'but don\'t do it')
-    group.add_argument('-p', '--print-dependency',
-                dest='printdependency', choices=['list', 'dot'],
-                help='print iface dependency')
-    group.add_argument('--no-scripts', '--admin-state',
-                dest='noaddons',  action='store_true',
-                help='dont run any addon modules/scripts. Only bring the ' +
-                    'interface administratively up/down')
-
-def update_ifup_argparser(argparser):
-    argparser.add_argument('-s', '--syntax-check', dest='syntaxcheck',
-                action='store_true',
-                help='Only run the interfaces file parser')
-    argparser.add_argument('-k', '--skip-upperifaces', dest='skipupperifaces',
-                action='store_true',
-                help='ifup by default tries to add newly created interfaces' +
-                ' into its upper/parent interfaces. Eg. if a bridge port is' +
-                ' created as a result of ifup on the port, ifup automatically' +
-                ' adds the port to the bridge. This option can be used to ' +
-                'disable this default behaviour')
-    update_ifupdown_argparser(argparser)
-
-def update_ifdown_argparser(argparser):
-    update_ifupdown_argparser(argparser)
-    argparser.add_argument('-u', '--use-current-config',
-                dest='usecurrentconfig',  action='store_true',
-                help='By default ifdown looks at the saved state for ' +
-                'interfaces to bring down. This option allows ifdown to ' +
-                'look at the current interfaces file. Useful when your ' +
-                'state file is corrupted or you want down to use the latest '
-                'from the interfaces file')
-
-def update_ifquery_argparser(argparser):
-    """ arg parser for ifquery options """
-
-    # -l is same as '-a', only here for backward compatibility
-    argparser.add_argument('-l', '--list', action='store_true', dest='list',
-                           help='list all matching known interfaces')
-    group = argparser.add_mutually_exclusive_group(required=False)
-    group.add_argument('-r', '--running', dest='running',
-                       action='store_true',
-                       help='query running state of an interface')
-    group.add_argument('-c', '--check', dest='checkcurr',
-                       action='store_true',
-                       help='check interface file contents against ' +
-                       'running state of an interface')
-    group.add_argument('-x', '--raw', action='store_true', dest='raw',
-                       help='print raw config file entries')
-    group.add_argument('--print-savedstate', action='store_true',
-                       dest='printsavedstate',
-                       help=argparse.SUPPRESS)
-    argparser.add_argument('-o', '--format', dest='format', default='native',
-                           choices=['native', 'json'],
-                           help='interface display format')
-    argparser.add_argument('-p', '--print-dependency',
-                           dest='printdependency', choices=['list', 'dot'],
-                           help='print interface dependency')
-    argparser.add_argument('-s', '--syntax-help', action='store_true',
-                           dest='syntaxhelp',
-                           help='print supported interface config syntax')
-    argparser.add_argument('--with-defaults', action='store_true',
-                           dest='withdefaults',
-                           help='check policy default file contents, ' +
-                                'for unconfigured attributes, against ' +
-                                'running state of an interface')
-
-def update_ifreload_argparser(argparser):
-    """ parser for ifreload """
-    group = argparser.add_mutually_exclusive_group(required=True)
-    group.add_argument('-a', '--all', action='store_true',
-                help='process all interfaces marked \"auto\"')
-    group.add_argument('-c', '--currently-up', dest='currentlyup',
-                action='store_true',
-                help='only reload auto and other interfaces that are ' +
-                'currently up')
-    group.add_argument('--allow', dest='CLASS',
-                help='ignore non-\"allow-CLASS\" interfaces')
-    argparser.add_argument('iflist', metavar='IFACE',
-                nargs='*', help=argparse.SUPPRESS)
-    argparser.add_argument('-n', '--no-act', dest='noact',
-                action='store_true', help='print out what would happen,' +
-                'but don\'t do it')
-    argparser.add_argument('-v', '--verbose', dest='verbose',
-                action='store_true', help='verbose')
-    argparser.add_argument('-d', '--debug', dest='debug',
-                action='store_true',
-                help='output debug info')
-    argparser.add_argument('-w', '--with-depends', dest='withdepends',
-                action='store_true', help=argparse.SUPPRESS)
-    argparser.add_argument('--perfmode', dest='perfmode',
-                action='store_true', help=argparse.SUPPRESS)
-    argparser.add_argument('--nocache', dest='nocache', action='store_true',
-                help=argparse.SUPPRESS)
-    argparser.add_argument('-X', '--exclude', dest='excludepats',
-                action='append',
-                help=argparse.SUPPRESS)
-    #argparser.add_argument('-j', '--jobs', dest='jobs', type=int,
-    #            default=-1, choices=range(1,12), help=argparse.SUPPRESS)
-    #argparser.add_argument('-i', '--interfaces', dest='interfacesfile',
-    #            default='/etc/network/interfaces',
-    #            help='use interfaces file instead of default ' +
-    #            '/etc/network/interfaces')
-    argparser.add_argument('-u', '--use-current-config',
-                dest='usecurrentconfig',  action='store_true',
-                help='By default ifreload looks at saved state for ' +
-                'interfaces to bring down. With this option ifreload will'
-                ' only look at the current interfaces file. Useful when your ' +
-                'state file is corrupted or you want down to use the latest '
-                'from the interfaces file')
-    argparser.add_argument('-l', '--syslog', dest='syslog',
-                action='store_true',
-                help=argparse.SUPPRESS)
-    argparser.add_argument('-f', '--force', dest='force',
-                action='store_true',
-                help='force run all operations')
-    argparser.add_argument('-s', '--syntax-check', dest='syntaxcheck',
-                action='store_true',
-                help='Only run the interfaces file parser')
-
-def update_common_argparser(argparser):
-    ''' general parsing rules '''
-
-    argparser.add_argument('-V', '--version',
-                action='version',
-                version='ifupdown2:%(prog)s ' + IFUPDOWN2_VERSION,
-                help='display current ifupdown2 version')
-
-def parse_args(argsv, op):
-    if op == 'query':
-        descr = 'query interfaces (all or interface list)'
-    elif op == 'reload':
-        descr = 'reload interface configuration.\n\n \
-                ifreload downs interfaces that were removed\n \
-                from the interfaces file and subsequently runs ifup\n \
-                on all interfaces. ifreload is non-disruptive. It will fix\n \
-                running config to match what is configured in the interfaces\n \
-                file without bringing the interface down. It may flap an interface\n\
-                for some attribute changes. Please see man ifreload\n \
-                for details.'
-    else:
-        descr = 'interface management'
-    argparser = argparse.ArgumentParser(description=descr)
-    if op == 'reload':
-        update_ifreload_argparser(argparser)
-    else:
-        update_argparser(argparser)
-        if op == 'up':
-            update_ifup_argparser(argparser)
-        elif op == 'down':
-            update_ifdown_argparser(argparser)
-        elif op == 'query':
-            update_ifquery_argparser(argparser)
-    update_common_argparser(argparser)
-    argcomplete.autocomplete(argparser)
-    return argparser.parse_args(argsv)
-
-handlers = {'up' : run_up,
-            'down' : run_down,
-            'query' : run_query,
-            'reload' : run_reload }
-
-def validate_args(op, args):
-    #if op == 'up' and args.syntaxcheck:
-    #    if args.iflist or args.all:
-    #        print 'ignoring interface options ..'
-    #    return True
-    if op == 'query' and (args.syntaxhelp or args.list):
-        return True
-    if op == 'reload':
-        if not args.all and not args.currentlyup and not args.CLASS:
-            print '\'-a\' or \'-c\' or \'-allow\' option is required'
-            return False
-    elif (not args.iflist and
-            not args.all and not args.CLASS):
-        print '\'-a\' option or interface list are required'
-        return False
-    if args.iflist and args.all:
-        print '\'-a\' option and interface list are mutually exclusive'
-        return False
-    if op != 'reload' and args.CLASS and (args.all or args.iflist):
-        print ('\'--allow\' option is mutually exclusive ' +
-               'with interface list and \'-a\'')
-        return False
-    return True
-
-def read_config(args):
-    global configmap_g
-
-    with open(configfile, 'r') as f:
-        config = f.read()
-    configStr = '[ifupdown2]\n' + config
-    configFP =  StringIO.StringIO(configStr)
-    parser = ConfigParser.RawConfigParser()
-    parser.readfp(configFP)
-    configmap_g = dict(parser.items('ifupdown2'))
-
-    # Preprocess config map
-    configval = configmap_g.get('multiple_vlan_aware_bridge_support', '0')
-    if configval == '0':
-        # if multiple bridges not allowed, set the bridge-vlan-aware
-        # attribute in the 'no_repeats' config, so that the ifupdownmain
-        # module can catch it appropriately
-        configmap_g['no_repeats'] = {'bridge-vlan-aware' : 'yes'}
-
-
-    configval = configmap_g.get('link_master_slave', '0')
-    if configval == '1':
-        # link_master_slave is only valid when all is set
-        if hasattr(args, 'all') and not args.all:
-            configmap_g['link_master_slave'] = '0'
-
-    configval = configmap_g.get('delay_admin_state_change', '0')
-    if configval == '1':
-        # reset link_master_slave if delay_admin_state_change is on
-        configmap_g['link_master_slave'] = '0'
-
-def main(argv):
-    """ main function """
-    args = None
-    try:
-        op = None
-        if argv[0].endswith('ifup'):
-            op = 'up'
-        elif argv[0].endswith('ifdown'):
-            op = 'down'
-        elif argv[0].endswith('ifquery'):
-            op = 'query'
-        elif argv[0].endswith('ifreload'):
-            op = 'reload'
-        else:
-            print ('Unexpected executable.' +
-                   ' Should be \'ifup\' or \'ifdown\' or \'ifquery\'')
-            exit(1)
-        # Command line arg parser
-        args = parse_args(argv[1:], op)
-        if not validate_args(op, args):
-            exit(1)
-
-        if not sys.argv[0].endswith('ifquery') and not os.geteuid() == 0:
-            print 'error: must be root to run this command'
-            exit(1)
-
-        if not sys.argv[0].endswith('ifquery') and not utils.lockFile(lockfile):
-            print 'Another instance of this program is already running.'
-            exit(0)
-
-        read_config(args)
-        init(args)
-        handlers.get(op)(args)
-    except Exception, e:
-        if not str(e):
-            exit(1)
-        if args and args.debug:
-            raise
-        else:
-            if logger:
-                logger.error(str(e))
-            else:
-                print str(e)
-            #if args and not args.debug:
-            #    print '\nrerun the command with \'-d\' for a detailed errormsg'
-        exit(1)
-    finally:
-        deinit()
-
-if __name__ == "__main__":
-
-    # required during boot
-    os.putenv('PATH', ENVPATH)
-    resource.setrlimit(resource.RLIMIT_CORE, (0,0))
-    main(sys.argv)
-=======
 if __name__ == '__main__':
-    sys.exit(main())
->>>>>>> c4a9f3b0
+    sys.exit(main())