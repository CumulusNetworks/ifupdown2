--- conflicted
+++ resolved
@@ -17,18 +17,11 @@
 from ifupdown.iface import *
 from ifupdown.utils import utils
 from ifupdown.netlink import netlink
-<<<<<<< HEAD
 
 from ifupdownaddons.iproute2 import iproute2
 from ifupdownaddons.bridgeutils import brctl
 from ifupdownaddons.modulebase import moduleBase
 
-=======
-import ifupdown.ifupdownflags as ifupdownflags
-import itertools
-import re
-import time
->>>>>>> 8a5626d4
 
 class bridgeFlags:
     PORT_PROCESSED = 0x1
@@ -1241,7 +1234,7 @@
                 # Dont process bridge port if it already has been processed
                 # and there is no override on port_processed
                 if (not port_processed_override and
-                    (bportifaceobj.module_flags.get(self.name,0x0) & 
+                    (bportifaceobj.module_flags.get(self.name,0x0) &
                      bridgeFlags.PORT_PROCESSED)):
                     continue
                 try:
@@ -1440,7 +1433,7 @@
                 running_bridgeport_pvids.append(pvid)
 
         bridge_vids = None
-        if running_bridgeport_vids: 
+        if running_bridgeport_vids:
            (vidval, freq) = Counter(running_bridgeport_vids).most_common()[0]
            if freq == len(bridgeports):
               running_attrs['bridge-vids'] = vidval
@@ -1954,7 +1947,7 @@
                 else:
                     ifaceobjcurr.update_config_with_status('bridge-learning',
                                                             running_learn, 1)
-                
+
             except Exception, e:
                 self.log_warn('%s: %s' %(ifaceobj.name, str(e)))
 
@@ -1972,7 +1965,7 @@
                                                ifaceobjrunning,
                                                ifaceobj_getfunc,
                                                bridge_vlan_aware=True))
-        else: 
+        else:
             ifaceobjrunning.update_config_dict(self._query_running_attrs(
                                                ifaceobjrunning, None))
 
