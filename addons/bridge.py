#!/usr/bin/python
#
# Copyright 2014 Cumulus Networks, Inc. All rights reserved.
# Author: Roopa Prabhu, roopa@cumulusnetworks.com
#

from sets import Set
from ifupdown.iface import *
import ifupdown.policymanager as policymanager
from ifupdown.utils import utils
from ifupdownaddons.modulebase import moduleBase
from ifupdownaddons.bridgeutils import brctl
from ifupdownaddons.iproute2 import iproute2
from collections import Counter
from ifupdown.netlink import netlink
import ifupdown.ifupdownflags as ifupdownflags
import itertools
import re
import time

class bridgeFlags:
    PORT_PROCESSED = 0x1
    PORT_PROCESSED_OVERRIDE = 0x2

class bridge(moduleBase):
    """  ifupdown2 addon module to configure linux bridges """

    _modinfo = { 'mhelp' : 'Bridge configuration module. Supports both ' +
                    'vlan aware and non vlan aware bridges. For the vlan ' +
                    'aware bridge, the port specific attributes must be ' +
                    'specified under the port. And for vlan unaware bridge ' +
                    'port specific attributes must be specified under the ' +
                    'bridge.',
                 'attrs' : {
                   'bridge-vlan-aware' :
                        {'help' : 'vlan aware bridge. Setting this ' +
                                  'attribute to yes enables vlan filtering' +
                                  ' on the bridge',
                         'validvals' : ['yes', 'no'],
                         'example' : ['bridge-vlan-aware yes/no']},
                   'bridge-ports' :
                        {'help' : 'bridge ports',
                         'multivalue' : True,
                         'required' : True,
                         'validvals': ['<interface-list>'],
                         'example' : ['bridge-ports swp1.100 swp2.100 swp3.100',
                                      'bridge-ports glob swp1-3.100',
                                      'bridge-ports regex (swp[1|2|3].100)']},
                   'bridge-stp' :
                        {'help': 'bridge-stp yes/no',
                         'example' : ['bridge-stp no'],
                         'validvals' : ['yes', 'on', 'off', 'no'],
                         'default' : 'no'},
                   'bridge-bridgeprio' :
                        {'help': 'bridge priority',
                         'validrange' : ['0', '65535'],
                         'example' : ['bridge-bridgeprio 32768'],
                         'default' : '32768'},
                   'bridge-ageing' :
                       {'help': 'bridge ageing',
                         'validrange' : ['0', '65535'],
                         'example' : ['bridge-ageing 300'],
                         'default' : '300'},
                   'bridge-fd' :
                        { 'help' : 'bridge forward delay',
                          'validrange' : ['0', '255'],
                          'example' : ['bridge-fd 15'],
                          'default' : '15'},
                   'bridge-gcint' :
                        # XXX: recheck values
                        { 'help' : 'bridge garbage collection interval in secs',
                          'validrange' : ['0', '255'],
                          'example' : ['bridge-gcint 4'],
                          'default' : '4',
                          'compat' : True,
                          'deprecated': True},
                   'bridge-hello' :
                        { 'help' : 'bridge set hello time',
                          'validrange' : ['0', '255'],
                          'example' : ['bridge-hello 2'],
                          'default' : '2'},
                   'bridge-maxage' :
                        { 'help' : 'bridge set maxage',
                          'validrange' : ['0', '255'],
                          'example' : ['bridge-maxage 20'],
                          'default' : '20'},
                   'bridge-pathcosts' :
                        { 'help' : 'bridge set port path costs',
                          'validvals': ['<interface-range-list>'],
                          'validrange' : ['0', '65535'],
                          'example' : ['under the bridge: bridge-pathcosts swp1=100 swp2=100',
                                       'under the port (recommended): bridge-pathcosts 100'],
                          'default' : '100'},
                   'bridge-portprios' :
                        { 'help' : 'bridge port prios',
                          'validvals': ['<interface-range-list>'],
                          'validrange' : ['0', '65535'],
                          'example' : ['under the bridge: bridge-portprios swp1=32 swp2=32',
                                       'under the port (recommended): bridge-portprios 32'],
                          'default' : '32'},
                   'bridge-mclmc' :
                        { 'help' : 'set multicast last member count',
                          'validrange' : ['0', '255'],
                          'example' : ['bridge-mclmc 2'],
                          'default' : '2'},
                    'bridge-mcrouter' :
                        { 'help' : 'set multicast router',
                          'validvals' : ['yes', 'no', '0', '1'],
                          'default' : 'yes',
                          'example' : ['bridge-mcrouter yes']},
                    'bridge-mcsnoop' :
                        { 'help' : 'set multicast snooping',
                          'validvals' : ['yes', 'no', '0', '1'],
                          'default' : 'yes',
                          'example' : ['bridge-mcsnoop yes']},
                    'bridge-mcsqc' :
                        { 'help' : 'set multicast startup query count',
                          'validrange' : ['0', '255'],
                          'default' : '2',
                          'example' : ['bridge-mcsqc 2']},
                    'bridge-mcqifaddr' :
                        { 'help' : 'set multicast query to use ifaddr',
                          'validvals' : ['yes', 'no', '0', '1'],
                          'default' : 'no',
                          'example' : ['bridge-mcqifaddr no']},
                    'bridge-mcquerier' :
                        { 'help' : 'set multicast querier',
                          'validvals' : ['yes', 'no', '0', '1'],
                          'default' : 'no',
                          'example' : ['bridge-mcquerier no']},
                    'bridge-hashel' :
                        { 'help' : 'set hash elasticity',
                          'validrange' : ['0', '4096'],
                          'default' : '4096',
                          'example' : ['bridge-hashel 4096']},
                    'bridge-hashmax' :
                        { 'help' : 'set hash max',
                          'validrange' : ['0', '4096'],
                          'default' : '4096',
                          'example' : ['bridge-hashmax 4096']},
                    'bridge-mclmi' :
                        { 'help' : 'set multicast last member interval (in secs)',
                          'validrange' : ['0', '255'],
                          'default' : '1',
                          'example' : ['bridge-mclmi 1']},
                    'bridge-mcmi' :
                        { 'help' : 'set multicast membership interval (in secs)',
                          'validrange' : ['0', '255'],
                          'default' : '260',
                          'example' : ['bridge-mcmi 260']},
                    'bridge-mcqpi' :
                        { 'help' : 'set multicast querier interval (in secs)',
                          'validrange' : ['0', '255'],
                          'default' : '255',
                          'example' : ['bridge-mcqpi 255']},
                    'bridge-mcqi' :
                        { 'help' : 'set multicast query interval (in secs)',
                          'validrange' : ['0', '255'],
                          'default' : '125',
                          'example' : ['bridge-mcqi 125']},
                    'bridge-mcqri' :
                        { 'help' : 'set multicast query response interval (in secs)',
                          'validrange' : ['0', '255'],
                          'default' : '10',
                          'example' : ['bridge-mcqri 10']},
                    'bridge-mcsqi' :
                        { 'help' : 'set multicast startup query interval (in secs)',
                          'validrange' : ['0', '255'],
                          'default' : '31',
                          'example' : ['bridge-mcsqi 31']},
                    'bridge-mcqv4src' :
                        { 'help' : 'set per VLAN v4 multicast querier source address',
                          'validvals' : ['<number-ipv4-list>', ],
                          'multivalue' : True,
                          'compat' : True,
                          'example' : ['bridge-mcqv4src 100=172.16.100.1 101=172.16.101.1']},
                    'bridge-portmcrouter' :
                        { 'help' : 'set port multicast routers',
                          'validvals' : ['<interface-yes-no-0-1-list>'],
                          'default' : 'yes',
                          'example' : ['under the bridge: bridge-portmcrouter swp1=yes swp2=yes',
                                       'under the port (recommended): bridge-portmcrouter yes']},
                    'bridge-portmcfl' :
                        { 'help' : 'port multicast fast leave.',
                          'validvals': ['<interface-range-list>'],
                          'validrange' : ['0', '65535'],
                          'default' : '0',
                          'example' : ['under the bridge: bridge-portmcfl swp1=0 swp2=0',
                                       'under the port (recommended): bridge-portmcfl 0']},
                    'bridge-waitport' :
                        { 'help' : 'wait for a max of time secs for the' +
                                ' specified ports to become available,' +
                                'if no ports are specified then those' +
                                ' specified on bridge-ports will be' +
                                ' used here. Specifying no ports here ' +
                                'should not be used if we are using ' +
                                'regex or \"all\" on bridge_ports,' +
                                'as it wouldnt work.',
                          'default' : '0',
                          'validvals': ['<number-interface-list>'],
                          'example' : ['bridge-waitport 4 swp1 swp2']},
                    'bridge-maxwait' :
                        { 'help' : 'forces to time seconds the maximum time ' +
                                'that the Debian bridge setup scripts will ' +
                                'wait for the bridge ports to get to the ' +
                                'forwarding status, doesn\'t allow factional ' +
                                'part. If it is equal to 0 then no waiting' +
                                ' is done',
                          'validrange' : ['0', '255'],
                          'default' : '0',
                          'example' : ['bridge-maxwait 3']},
                    'bridge-vids' :
                        { 'help' : 'bridge port vids. Can be specified ' +
                                   'under the bridge or under the port. ' +
                                   'If specified under the bridge the ports ' +
                                   'inherit it unless overridden by a ' +
                                   'bridge-vids attribute under the port',
                          'validvals': ['<number-range-list>'],
                          'example' : ['bridge-vids 4000',
                                       'bridge-vids 2000 2200-3000']},
                    'bridge-pvid' :
                        { 'help' : 'bridge port pvid. Must be specified under' +
                                   ' the bridge port',
                          'validrange' : ['0', '4096'],
                          'example' : ['bridge-pvid 1']},
                    'bridge-access' :
                        { 'help' : 'bridge port access vlan. Must be ' +
                                   'specified under the bridge port',
                          'validrange' : ['0', '4096'],
                          'example' : ['bridge-access 300']},
                    'bridge-allow-untagged' :
                        { 'help' : 'indicate if the bridge port accepts ' +
                                   'untagged packets or not.  Must be ' +
                                   'specified under the bridge port. ' +
                                   'Default is \'yes\'',
                          'validvals' : ['yes', 'no'],
                          'example' : ['bridge-allow-untagged yes'],
                          'default' : 'yes'},
                    'bridge-port-vids' :
                        { 'help' : 'bridge vlans',
                          'compat': True,
                          'example' : ['bridge-port-vids bond0=1-1000,1010-1020']},
                    'bridge-port-pvids' :
                        { 'help' : 'bridge port vlans',
                          'compat': True,
                          'example' : ['bridge-port-pvids bond0=100 bond1=200']},
                     }}

    def __init__(self, *args, **kargs):
        moduleBase.__init__(self, *args, **kargs)
        self.ipcmd = None
        self.name = self.__class__.__name__
        self.brctlcmd = None
        self._running_vidinfo = {}
        self._running_vidinfo_valid = False
        self._resv_vlan_range =  self._get_reserved_vlan_range()
        self.logger.debug('%s: using reserved vlan range %s'
                  %(self.__class__.__name__, str(self._resv_vlan_range)))
        default_stp_attr = policymanager.policymanager_api.get_attr_default(
                module_name=self.__class__.__name__, attr='bridge-stp')
        if (default_stp_attr and (default_stp_attr == 'on' or default_stp_attr == 'yes')):
            self.default_stp_on = True
        else:
            self.default_stp_on = False

        should_warn = policymanager.policymanager_api.\
            get_module_globals(module_name=self.__class__.__name__,
                               attr='warn_on_untagged_bridge_absence')
        self.warn_on_untagged_bridge_absence = should_warn == 'yes'


    def _is_bridge(self, ifaceobj):
        if ifaceobj.get_attr_value_first('bridge-ports'):
            return True
        return False

    def _get_ifaceobj_bridge_ports(self, ifaceobj):
        ports = ifaceobj.get_attr_value('bridge-ports')
        if ports and len(ports) > 1:
            self.log_warn('%s: ignoring duplicate bridge-ports lines: %s'
                          %(ifaceobj.name, ports[1:]))
        return ports[0] if ports else None

    def _is_bridge_port(self, ifaceobj):
        if self.brctlcmd.is_bridge_port(ifaceobj.name):
            return True
        return False

    def get_dependent_ifacenames(self, ifaceobj, ifacenames_all=None):
        if not self._is_bridge(ifaceobj):
            return None
        if ifaceobj.link_type != ifaceLinkType.LINK_NA:
           ifaceobj.link_type = ifaceLinkType.LINK_MASTER
        ifaceobj.link_kind |= ifaceLinkKind.BRIDGE
        # for special vlan aware bridges, we need to add another bit
        if ifaceobj.get_attr_value_first('bridge-vlan-aware') == 'yes':
            ifaceobj.link_kind |= ifaceLinkKind.BRIDGE
            ifaceobj.link_privflags |= ifaceLinkPrivFlags.BRIDGE_VLAN_AWARE
        ifaceobj.role |= ifaceRole.MASTER
        ifaceobj.dependency_type = ifaceDependencyType.MASTER_SLAVE
        return self.parse_port_list(ifaceobj.name,
                                    self._get_ifaceobj_bridge_ports(ifaceobj),
                                    ifacenames_all)

    def get_dependent_ifacenames_running(self, ifaceobj):
        self._init_command_handlers()
        if not self.brctlcmd.bridge_exists(ifaceobj.name):
            return None
        return self.brctlcmd.get_bridge_ports(ifaceobj.name)

    def _get_bridge_port_list(self, ifaceobj):

        # port list is also available in the previously
        # parsed dependent list. Use that if available, instead
        # of parsing port expr again
        port_list = ifaceobj.lowerifaces
        if port_list:
            return port_list
        ports = self._get_ifaceobj_bridge_ports(ifaceobj)
        if ports:
            return self.parse_port_list(ifaceobj.name, ports)
        else:
            return None

    def _process_bridge_waitport(self, ifaceobj, portlist):
        waitport_value = ifaceobj.get_attr_value_first('bridge-waitport')
        if not waitport_value: return
        try:
            waitportvals = re.split(r'[\s\t]\s*', waitport_value, 1)
            if not waitportvals: return
            try:
                waitporttime = int(waitportvals[0])
            except:
                self.log_warn('%s: invalid waitport value \'%s\''
                        %(ifaceobj.name, waitporttime))
                return
            if waitporttime <= 0: return
            try:
                waitportlist = self.parse_port_list(ifaceobj.name,
                                                    waitportvals[1])
            except IndexError, e:
                # ignore error and use all bridge ports
                waitportlist = portlist
                pass
            if not waitportlist: return
            self.logger.info('%s: waiting for ports %s to exist ...'
                    %(ifaceobj.name, str(waitportlist)))
            starttime = time.time()
            while ((time.time() - starttime) < waitporttime):
                if all([False for p in waitportlist
                        if not self.ipcmd.link_exists(p)]):
                    break;
                time.sleep(1)
        except Exception, e:
            self.log_warn('%s: unable to process waitport: %s'
                    %(ifaceobj.name, str(e)))

    def _enable_disable_ipv6(self, port, enable='1'):
        try:
            self.write_file('/proc/sys/net/ipv6/conf/%s/disable_ipv6' % port, enable)
        except Exception, e:
            self.logger.info(str(e))

    def handle_ipv6(self, ports, state, ifaceobj=None):
        if ifaceobj and (ifaceobj.link_privflags & ifaceLinkPrivFlags.BRIDGE_VXLAN):
            self._enable_disable_ipv6(ifaceobj.name, state)
        for p in ports:
            self._enable_disable_ipv6(p, state)

    def _pretty_print_add_ports_error(self, errstr, bridgeifaceobj, bridgeports):
        """ pretty print bridge port add errors.
            since the commands are batched and the kernel only returns error
            codes, this function tries to interpret some error codes
            and prints clearer errors """

        if re.search('RTNETLINK answers: Invalid argument', errstr):
            # Cumulus Linux specific error checks
            try:
                if self.sysctl_get('net.bridge.bridge-allow-multiple-vlans') == '0':
                    vlanid = None
                    for bport in bridgeports:
                        ifattrs = bport.split('.')
                        if vlanid:
                            if (len(ifattrs) == 1 or ifattrs[1] != vlanid):
                                self.log_error('%s: ' %bridgeifaceobj.name +
                                               'net.bridge.bridge-allow-multiple-vlans not set, multiple vlans not allowed', bridgeifaceobj)
                                break
                        if len(ifattrs) == 2:
                            vlanid = ifattrs[1]
            except:
                pass
        self.log_error(bridgeifaceobj.name + ': ' + errstr, bridgeifaceobj)

    def _add_ports(self, ifaceobj):
        bridgeports = self._get_bridge_port_list(ifaceobj)
        runningbridgeports = []
        removedbridgeports = []

        self.ipcmd.batch_start()
        self._process_bridge_waitport(ifaceobj, bridgeports)
        self.ipcmd.batch_start()
        # Delete active ports not in the new port list
        if not ifupdownflags.flags.PERFMODE:
            runningbridgeports = self.brctlcmd.get_bridge_ports(ifaceobj.name)
            if runningbridgeports:
                for bport in runningbridgeports:
                    if not bridgeports or bport not in bridgeports:
                        self.ipcmd.link_set(bport, 'nomaster')
                        removedbridgeports.append(bport)
            else:
                runningbridgeports = []
        if not bridgeports:
            self.ipcmd.batch_commit()
            return
        err = 0
        ports = 0
        newbridgeports = Set(bridgeports).difference(Set(runningbridgeports))
        for bridgeport in newbridgeports:
            try:
                if (not ifupdownflags.flags.DRYRUN and
                    not self.ipcmd.link_exists(bridgeport)):
                    self.log_error('%s: bridge port %s does not exist'
                                   %(ifaceobj.name, bridgeport), ifaceobj)
                    err += 1
                    continue
                hwaddress = self.ipcmd.link_get_hwaddress(bridgeport)
                if not self._valid_ethaddr(hwaddress):
                    self.log_warn('%s: skipping port %s, ' %(ifaceobj.name,
                                  bridgeport) + 'invalid ether addr %s'
                                  %hwaddress)
                    continue
                self.ipcmd.link_set(bridgeport, 'master', ifaceobj.name)
                self.ipcmd.addr_flush(bridgeport)
                ports += 1
                if ports == 250:
                    ports = 0
                    self.ipcmd.batch_commit()
                    self.ipcmd.batch_start()
            except Exception, e:
                self.logger.error(str(e))
                pass
        try:
            self.ipcmd.batch_commit()
        except Exception, e:
            self._pretty_print_add_ports_error(str(e), ifaceobj,
                                               bridgeports)
            pass

        # enable ipv6 for ports that were removed
        self.handle_ipv6(removedbridgeports, '0')
        if err:
            self.log_error('bridge configuration failed (missing ports)')


    def _process_bridge_maxwait(self, ifaceobj, portlist):
        maxwait = ifaceobj.get_attr_value_first('bridge-maxwait')
        if not maxwait: return
        try:
            maxwait = int(maxwait)
        except:
            self.log_warn('%s: invalid maxwait value \'%s\'' %(ifaceobj.name,
                    maxwait))
            return
        if not maxwait: return
        self.logger.info('%s: waiting for ports to go to fowarding state ..'
                %ifaceobj.name)
        try:
            starttime = time.time()
            while ((time.time() - starttime) < maxwait):
                if all([False for p in portlist
                    if self.read_file_oneline(
                            '/sys/class/net/%s/brif/%s/state'
                            %(ifaceobj.name, p)) != '3']):
                    break;
                time.sleep(1)
        except Exception, e:
            self.log_warn('%s: unable to process maxwait: %s'
                    %(ifaceobj.name, str(e)))

    def _ints_to_ranges(self, ints):
        for a, b in itertools.groupby(enumerate(ints), lambda (x, y): y - x):
            b = list(b)
            yield b[0][1], b[-1][1]

    def _ranges_to_ints(self, rangelist):
        """ returns expanded list of integers given set of string ranges
        example: ['1', '2-4', '6'] returns [1, 2, 3, 4, 6]
        """
        result = []
        try:
            for part in rangelist:
                if '-' in part:
                    a, b = part.split('-')
                    a, b = int(a), int(b)
                    result.extend(range(a, b + 1))
                else:
                    a = int(part)
                    result.append(a)
        except:
            self.logger.warn('unable to parse vids \'%s\''
                             %''.join(rangelist))
            pass
        return result

    def _compress_into_ranges(self, vids_ints):
        return ['%d' %start if start == end else '%d-%d' %(start, end)
                       for start, end in self._ints_to_ranges(vids_ints)]

    def _diff_vids(self, vids1_ints, vids2_ints):
        vids_to_add = Set(vids1_ints).difference(vids2_ints)
        vids_to_del = Set(vids2_ints).difference(vids1_ints)

        return (vids_to_del, vids_to_add)

    def _compare_vids(self, vids1, vids2, pvid=None):
        """ Returns true if the vids are same else return false """

        vids1_ints = self._ranges_to_ints(vids1)
        vids2_ints = self._ranges_to_ints(vids2)
        set_diff = Set(vids1_ints).symmetric_difference(vids2_ints)
        if pvid and int(pvid) in set_diff:
            set_diff.remove(int(pvid))
        if set_diff:
            return False
        else:
            return True

    def _set_bridge_mcqv4src_compat(self, ifaceobj):
        #
        # Sets old style igmp querier
        #
        attrval = ifaceobj.get_attr_value_first('bridge-mcqv4src')
        if attrval:
            running_mcqv4src = {}
            if not ifupdownflags.flags.PERFMODE:
                running_mcqv4src = self.brctlcmd.get_mcqv4src(ifaceobj.name)
            mcqs = {}
            srclist = attrval.split()
            for s in srclist:
                k, v = s.split('=')
                mcqs[k] = v

            k_to_del = Set(running_mcqv4src.keys()).difference(mcqs.keys())
            for v in k_to_del:
                self.brctlcmd.del_mcqv4src(ifaceobj.name, v)
            for v in mcqs.keys():
                self.brctlcmd.set_mcqv4src(ifaceobj.name, v, mcqs[v])

    def _get_running_vidinfo(self):
        if self._running_vidinfo_valid:
            return self._running_vidinfo
        self._running_vidinfo = {}

        # CM-8161.  Removed check for PERFMODE.  Need the get in all cases
        # including reboot, so that we can configure the pvid correctly.
        self._running_vidinfo = self.ipcmd.bridge_port_vids_get_all_json()
        self._running_vidinfo_valid = True
        return self._running_vidinfo

    def _flush_running_vidinfo(self):
        self._running_vidinfo = {}
        self._running_vidinfo_valid = False

    def _set_bridge_vidinfo_compat(self, ifaceobj):
        #
        # Supports old style vlan vid info format
        # for compatibility
        #
        bridge_port_pvids = ifaceobj.get_attr_value_first('bridge-port-pvids')
        bridge_port_vids = ifaceobj.get_attr_value_first('bridge-port-vids')
        if not bridge_port_pvids and not bridge_port_vids:
            return

        # Handle bridge vlan attrs
        # Install pvids
        if bridge_port_pvids:
            portlist = self.parse_port_list(ifaceobj.name, bridge_port_pvids)
            if not portlist:
                self.log_warn('%s: could not parse \'%s %s\''
                              %(ifaceobj.name, 'bridge-port-pvids',
                                bridge_port_pvids))
                return
            for p in portlist:
                try:
                    (port, pvid) = p.split('=')
                    pvid = int(pvid)
                    running_pvid = self._get_running_pvid(port)
                    if running_pvid:
                        if running_pvid == pvid:
                            continue
                        else:
                            self.ipcmd.bridge_port_pvid_del(port, running_pvid)
                    self.ipcmd.bridge_port_pvid_add(port, pvid)
                except Exception, e:
                    self.log_warn('%s: failed to set pvid `%s` (%s)'
                            %(ifaceobj.name, p, str(e)))

        # install port vids
        if bridge_port_vids:
            portlist = self.parse_port_list(ifaceobj.name, bridge_port_vids)
            if not portlist:
                self.log_warn('%s: could not parse \'%s %s\'' %(ifaceobj.name,
                              'bridge-port-vids', bridge_port_vids))
                return
            for p in portlist:
                try:
                    (port, val) = p.split('=')
                    vids = val.split(',')
                    vids_int =  self._ranges_to_ints(vids)
                    running_vids = self._get_running_vids(port)
                    if running_vids:
                        (vids_to_del, vids_to_add) = \
                                self._diff_vids(vids_int, running_vids)
                        if vids_to_del:
                            self.ipcmd.bridge_port_vids_del(port,
                                    self._compress_into_ranges(vids_to_del))
                        if vids_to_add:
                            self.ipcmd.bridge_port_vids_add(port,
                                    self._compress_into_ranges(vids_to_add))
                    else:
                        self.ipcmd.bridge_port_vids_add(port, vids_int)
                except Exception, e:
                    self.log_warn('%s: failed to set vid `%s` (%s)'
                        %(ifaceobj.name, p, str(e)))

    def _is_running_stp_state_on(self, bridgename):
        """ Returns True if running stp state is on, else False """

        stp_state_file = '/sys/class/net/%s/bridge/stp_state' %bridgename
        if not stp_state_file:
            return False
        running_stp_state = self.read_file_oneline(stp_state_file)
        if running_stp_state and running_stp_state != '0':
            return True
        return False

    def _is_config_stp_state_on(self, ifaceobj):
        """ Returns true if user specified stp state is on, else False """

        stp_attr = ifaceobj.get_attr_value_first('bridge-stp')
        if not stp_attr:
            return self.default_stp_on
        if (stp_attr and (stp_attr == 'on' or stp_attr == 'yes')):
            return True
        return False

    def _apply_bridge_settings(self, ifaceobj):
        try:
            if self._is_config_stp_state_on(ifaceobj):
                if not self._is_running_stp_state_on(ifaceobj.name):
                    self.brctlcmd.set_stp(ifaceobj.name, "on")
                    self.logger.info('%s: stp state reset, reapplying port '
                                     'settings' %ifaceobj.name)
                    ifaceobj.module_flags[ifaceobj.name] = \
                        ifaceobj.module_flags.setdefault(self.name,0) | \
                        bridgeFlags.PORT_PROCESSED_OVERRIDE
            else:
                # If stp not specified and running stp state on, set it to off
                if self._is_running_stp_state_on(ifaceobj.name):
                   self.brctlcmd.set_stp(ifaceobj.name, 'no')

            # Use the brctlcmd bulk set method: first build a dictionary
            # and then call set
            bridgeattrs = { k:v for k,v in
                             {'ageing' :
                                ifaceobj.get_attr_value_first('bridge-ageing'),
                              'bridgeprio' :
                                ifaceobj.get_attr_value_first(
                                                        'bridge-bridgeprio'),
                              'fd' :
                                ifaceobj.get_attr_value_first('bridge-fd'),
                              'hello' :
                                ifaceobj.get_attr_value_first('bridge-hello'),
                              'maxage' :
                                ifaceobj.get_attr_value_first('bridge-maxage'),
                              'mclmc' :
                                ifaceobj.get_attr_value_first('bridge-mclmc'),
                              'mcrouter' :
                                ifaceobj.get_attr_value_first(
                                                            'bridge-mcrouter'),
                              'mcsnoop' :
                                ifaceobj.get_attr_value_first('bridge-mcsnoop'),
                              'mcsqc' :
                                ifaceobj.get_attr_value_first('bridge-mcsqc'),
                              'mcqifaddr' :
                                ifaceobj.get_attr_value_first(
                                                            'bridge-mcqifaddr'),
                              'mcquerier' :
                                ifaceobj.get_attr_value_first(
                                                            'bridge-mcquerier'),
                              'hashel' :
                                ifaceobj.get_attr_value_first('bridge-hashel'),
                              'hashmax' :
                                ifaceobj.get_attr_value_first('bridge-hashmax'),
                              'mclmi' :
                                ifaceobj.get_attr_value_first('bridge-mclmi'),
                              'mcmi' :
                                ifaceobj.get_attr_value_first('bridge-mcmi'),
                              'mcqpi' :
                                ifaceobj.get_attr_value_first('bridge-mcqpi'),
                              'mcqi' :
                                ifaceobj.get_attr_value_first('bridge-mcqi'),
                              'mcqri' :
                                ifaceobj.get_attr_value_first('bridge-mcqri'),
                              'mcsqi' :
                                ifaceobj.get_attr_value_first('bridge-mcsqi')
                               }.items()
                            if v }
            if bridgeattrs:
                utils.support_yesno_attrs(bridgeattrs, ['mcqifaddr',
                                                        'mcquerier',
                                                        'mcrouter',
                                                        'mcsnoop'])
                self.brctlcmd.set_bridge_attrs(ifaceobj.name, bridgeattrs)
            portattrs = {}
            for attrname, dstattrname in {'bridge-pathcosts' : 'pathcost',
                                'bridge-portprios' : 'portprio',
                                'bridge-portmcrouter' : 'portmcrouter',
                                'bridge-portmcfl' : 'portmcfl'}.items():
                attrval = ifaceobj.get_attr_value_first(attrname)
                if not attrval:
                    continue
                portlist = self.parse_port_list(ifaceobj.name, attrval)
                if not portlist:
                    self.log_error('%s: could not parse \'%s %s\''
                         %(ifaceobj.name, attrname, attrval), ifaceobj,
                           raise_error=False)
                    continue
                for p in portlist:
                    try:
                        (port, val) = p.split('=')
                        if not portattrs.get(port):
                            portattrs[port] = {}
                        if attrname == 'bridge-portmcrouter':
                            portattrs[port].update({dstattrname: utils.boolean_support_binary(val)})
                        else:
                            portattrs[port].update({dstattrname : val})
                    except Exception, e:
                        self.log_error('%s: could not parse %s (%s)'
                                       %(ifaceobj.name, attrname, str(e)),
                                         ifaceobj, raise_error=False)
            for port, attrdict in portattrs.iteritems():
                try:
                    self.brctlcmd.set_bridgeport_attrs(ifaceobj.name, port,
                                                       attrdict)
                except Exception, e:
                    self.log_error('%s: %s' %(ifaceobj.name, str(e)), ifaceobj,
                                   raise_error=False)
                    pass
            self._set_bridge_vidinfo_compat(ifaceobj)
            self._set_bridge_mcqv4src_compat(ifaceobj)
            self._process_bridge_maxwait(ifaceobj,
                    self._get_bridge_port_list(ifaceobj))
        except Exception, e:
            self.log_error(str(e), ifaceobj)

    def _check_vids(self, ifaceobj, vids):
        ret = True
        for v in vids:
            try:
                if '-' in v:
                    va, vb = v.split('-')
                    va, vb = int(va), int(vb)
                    if (self._handle_reserved_vlan(va, ifaceobj.name) or
                        self._handle_reserved_vlan(vb, ifaceobj.name)):
                        ret = False
                else:
                    va = int(v)
                    if self._handle_reserved_vlan(va, ifaceobj.name):
                        ret = False
            except Exception:
                self.logger.warn('%s: unable to parse vid \'%s\''
                                 %(ifaceobj.name, v))
        return ret
         
    def _apply_bridge_port_pvids(self, bportifaceobj, pvid, running_pvid):
        # Install pvids
        try:
            if running_pvid:
                if running_pvid != pvid:
                    self.ipcmd.bridge_port_pvid_del(bportifaceobj.name,
                                                    running_pvid)
                self.ipcmd.bridge_port_pvid_add(bportifaceobj.name, pvid)
            else:
                self.ipcmd.bridge_port_pvid_add(bportifaceobj.name, pvid)
        except Exception, e:
            self.log_error('%s: failed to set pvid `%s` (%s)'
                           %(bportifaceobj.name, pvid, str(e)), bportifaceobj)

    def _get_running_pvid(self, ifacename):
        pvid = 0

        running_vidinfo = self._get_running_vidinfo()
        for vinfo in running_vidinfo.get(ifacename, {}):
            v = vinfo.get('vlan')
            pvid = v if 'PVID' in vinfo.get('flags', []) else 0
            if pvid:
                return pvid
        return pvid

    def _get_running_vids(self, ifacename):
        vids = []

        running_vidinfo = self._get_running_vidinfo()
        for vinfo in running_vidinfo.get(ifacename, {}):
            v = vinfo.get('vlan')
            ispvid = True if 'PVID' in vinfo.get('flags', []) else False
            if ispvid:
                pvid = v if 'PVID' in vinfo.get('flags', []) else 0
                if pvid == 1:
                    continue
            vEnd = vinfo.get('vlanEnd')
            if vEnd:
               vids.extend(range(v, vEnd + 1))
            else:
               vids.append(v)
        return vids

    def _get_running_vids_n_pvid(self, ifacename):
        vids = []
        pvid = 0

        running_vidinfo = self._get_running_vidinfo()
        for vinfo in running_vidinfo.get(ifacename, {}):
            v = vinfo.get('vlan')
            ispvid = True if 'PVID' in vinfo.get('flags', []) else False
            if ispvid:
                pvid = v if 'PVID' in vinfo.get('flags', []) else 0
            vEnd = vinfo.get('vlanEnd')
            if vEnd:
               vids.extend(range(v, vEnd + 1))
            else:
               vids.append(v)
        return (vids, pvid)

    def _get_running_vids_n_pvid_str(self, ifacename):
        vids = []
        pvid = None

        (vids, pvid) = self._get_running_vids_n_pvid(ifacename)

        if vids:
            ret_vids = self._compress_into_ranges(vids)
        else:
            ret_vids = None

        if pvid:
            ret_pvid = '%s' %pvid
        else:
            ret_pvid = None
        return (ret_vids, ret_pvid)

    def _get_running_vids_n_pvid_str2(self, ifacename):
        vids = []
        pvid = None


        running_vidinfo = self._get_running_vidinfo()
        for vinfo in running_vidinfo.get(ifacename, {}):
            v = vinfo.get('vlan')
            if not pvid:
                pvid = '%s' %v if 'PVID' in vinfo.get('flags', []) else None
            vEnd = vinfo.get('vlanEnd')
            if vEnd:
               vids.append('%s-%s' %(v, vEnd))
            else:
               vids.append('%s' %v)
        return (vids, pvid)

    def _apply_bridge_vids_and_pvid(self, bportifaceobj, vids, pvid,
                                    isbridge):
        """ This method is a combination of methods _apply_bridge_vids and
            _apply_bridge_port_pvids above. A combined function is
            found necessary to do the deletes first and the adds later
            because kernel does honor vid info flags during deletes.

        """

        vids_int =  self._ranges_to_ints(vids)
<<<<<<< HEAD
        pvid_int = int(pvid) if pvid else 0
=======
        try:
            pvid_int = int(pvid) if pvid else 0
        except Exception:
            self.logger.warn('%s: unable to parse pvid \'%s\''
                             %(bportifaceobj.name, pvid))
            pvid_int = 0
            pass
>>>>>>> 29d834f6

        vids_to_del = []
        vids_to_add = vids_int
        pvid_to_del = None
        pvid_to_add = pvid_int

        try:
            if not self._check_vids(bportifaceobj, vids):
               return

            (running_vids, running_pvid) = self._get_running_vids_n_pvid(
                                                        bportifaceobj.name)

            if not running_vids and not running_pvid:
                # There cannot be a no running pvid.
                # It might just not be in our cache:
                # this can happen if at the time we were
                # creating the bridge vlan cache, the port
                # was not part of the bridge. And we need
                # to make sure both vids and pvid is not in
                # the cache, to declare that our cache may
                # be stale.
                running_pvid = 1
                running_vids = [1]

            if running_vids:
                (vids_to_del, vids_to_add) = \
                    self._diff_vids(vids_to_add, running_vids)

            if running_pvid:
                if running_pvid != pvid_int and running_pvid != 0:
                    pvid_to_del = running_pvid

            if (pvid_to_del and (pvid_to_del in vids_int) and
                (pvid_to_del not in vids_to_add)):
                # kernel deletes dont take into account
                # bridge vid flags and its possible that
                # the pvid deletes we do end up deleting
                # the vids. Be proactive and add the pvid
                # to the vid add list if it is in the vids
                # and not already part of vids_to_add.
                # This helps with a small corner case:
                #   - running
                #       pvid 100
                #       vid 101 102
                #   - new change is going to move the state to
                #       pvid 101
                #       vid 100 102
                vids_to_add.add(pvid_to_del)
        except Exception, e:
            self.log_error('%s: failed to process vids/pvids'
                           %bportifaceobj.name + ' vids = %s' %str(vids) +
                           'pvid = %s ' %pvid + '(%s)' %str(e),
                           bportifaceobj, raise_error=False)
        try:
            if vids_to_del:
               if pvid_to_add in vids_to_del:
                   vids_to_del.remove(pvid_to_add)
               self.ipcmd.bridge_vids_del(bportifaceobj.name,
                                          self._compress_into_ranges(
                                          vids_to_del), isbridge)
        except Exception, e:
                self.log_warn('%s: failed to del vid `%s` (%s)'
                        %(bportifaceobj.name, str(vids_to_del), str(e)))

        try:
            if pvid_to_del:
               self.ipcmd.bridge_port_pvid_del(bportifaceobj.name,
                                               pvid_to_del)
        except Exception, e:
                self.log_warn('%s: failed to del pvid `%s` (%s)'
                        %(bportifaceobj.name, pvid_to_del, str(e)))

        try:
            if vids_to_add:
               self.ipcmd.bridge_vids_add(bportifaceobj.name,
                                          self._compress_into_ranges(
                                          vids_to_add), isbridge)
        except Exception, e:
                self.log_error('%s: failed to set vid `%s` (%s)'
                               %(bportifaceobj.name, str(vids_to_add),
                                 str(e)), bportifaceobj, raise_error=False)

        try:
            if pvid_to_add and pvid_to_add != running_pvid:
                self.ipcmd.bridge_port_pvid_add(bportifaceobj.name,
                                                pvid_to_add)
        except Exception, e:
                self.log_error('%s: failed to set pvid `%s` (%s)'
                               %(bportifaceobj.name, pvid_to_add, str(e)),
                               bportifaceobj)

    def _apply_bridge_vlan_aware_port_settings_all(self, bportifaceobj,
                                                   bridge_vids=None,
                                                   bridge_pvid=None):
        vids = None
        pvids = None
        vids_final = []
        pvid_final = None
        bport_access = bportifaceobj.get_attr_value_first('bridge-access')
        if bport_access:
            vids = re.split(r'[\s\t]\s*', bport_access)
            pvids = vids
            allow_untagged = 'yes'
        else:
            allow_untagged = bportifaceobj.get_attr_value_first('bridge-allow-untagged') or 'yes'

            bport_vids = bportifaceobj.get_attr_value_first('bridge-vids')
            if bport_vids:
                vids = re.split(r'[\s\t,]\s*', bport_vids)

            bport_pvids = bportifaceobj.get_attr_value_first('bridge-pvid')
            if bport_pvids:
                pvids = re.split(r'[\s\t]\s*', bport_pvids)

        if vids:
            vids_final =  vids
        elif bridge_vids:
            vids_final = bridge_vids

        if allow_untagged == 'yes':
            if pvids:
                pvid_final = pvids[0]
            elif bridge_pvid:
                pvid_final = bridge_pvid
            else:
                pvid_final = '1'
        else:
            pvid_final = None

        self._apply_bridge_vids_and_pvid(bportifaceobj, vids_final,
                                         pvid_final, False)

    def _apply_bridge_port_settings(self, bportifaceobj, bridgename=None,
                                    bridgeifaceobj=None):
        if not bridgename and bridgeifaceobj:
            bridgename = bridgeifaceobj.name
        # Set other stp and igmp attributes
        portattrs = {}
        for attrname, dstattrname in {
            'bridge-pathcosts' : 'pathcost',
            'bridge-portprios' : 'portprio',
            'bridge-portmcrouter' : 'portmcrouter',
            'bridge-portmcfl' : 'portmcfl'}.items():
            attrval = bportifaceobj.get_attr_value_first(attrname)
            if not attrval:
                # Check if bridge has that attribute
                #if bridgeifaceobj:
                #    attrval = bridgeifaceobj.get_attr_value_first(attrname)
                #    if not attrval:
                #        continue
                #else:
                continue
            portattrs[dstattrname] = attrval
        try:
            self.brctlcmd.set_bridgeport_attrs(bridgename,
                            bportifaceobj.name, portattrs)
        except Exception, e:
            self.log_error(str(e), bportifaceobj)

    def _apply_bridge_port_settings_all(self, ifaceobj,
                                        ifaceobj_getfunc=None,
                                        bridge_vlan_aware=False):
        err = False

        if (ifaceobj.get_attr_value_first('bridge-port-vids') and
                ifaceobj.get_attr_value_first('bridge-port-pvids')):
            # Old style bridge port vid info
            # skip new style setting on ports
            return
        self.logger.info('%s: applying bridge configuration '
                         %ifaceobj.name + 'specific to ports')

        bridge_vids = ifaceobj.get_attr_value_first('bridge-vids')
        if bridge_vids:
           bridge_vids = re.split(r'[\s\t,]\s*', bridge_vids)
        else:
           bridge_vids = None

        bridge_pvid = ifaceobj.get_attr_value_first('bridge-pvid')
        if bridge_pvid:
           bridge_pvid = re.split(r'[\s\t]\s*', bridge_pvid)[0]
        else:
           bridge_pvid = None

        if (ifaceobj.module_flags.get(self.name, 0x0) &
                bridgeFlags.PORT_PROCESSED_OVERRIDE):
            port_processed_override = True
        else:
            port_processed_override = False

        bridgeports = self._get_bridge_port_list(ifaceobj)
        if not bridgeports:
           self.logger.debug('%s: cannot find bridgeports' %ifaceobj.name)
           return
        self.ipcmd.batch_start()
        for bport in bridgeports:
            # Use the brctlcmd bulk set method: first build a dictionary
            # and then call set
            if not self.ipcmd.bridge_port_exists(ifaceobj.name, bport):
                self.logger.info('%s: skipping bridge config' %ifaceobj.name +
                        ' for port %s (missing port)' %bport)
                continue
            self.logger.info('%s: processing bridge config for port %s'
                             %(ifaceobj.name, bport))
            bportifaceobjlist = ifaceobj_getfunc(bport)
            if not bportifaceobjlist:
               continue
            for bportifaceobj in bportifaceobjlist:
                # Dont process bridge port if it already has been processed
                # and there is no override on port_processed
                if (not port_processed_override and
                    (bportifaceobj.module_flags.get(self.name,0x0) & 
                     bridgeFlags.PORT_PROCESSED)):
                    continue
                try:
                    # Add attributes specific to the vlan aware bridge
                    if bridge_vlan_aware:
                        self._apply_bridge_vlan_aware_port_settings_all(
                                bportifaceobj, bridge_vids, bridge_pvid)
                        self._apply_bridge_port_settings(bportifaceobj,
                                                 bridgeifaceobj=ifaceobj)
                    elif self.warn_on_untagged_bridge_absence:
                        self._check_untagged_bridge(ifaceobj.name, bportifaceobj, ifaceobj_getfunc)
                except Exception, e:
                    err = True
                    self.logger.warn('%s: %s' %(ifaceobj.name, str(e)))
                    pass
        self.ipcmd.bridge_batch_commit()
        if err:
           raise Exception('%s: errors applying port settings' %ifaceobj.name)

    def _check_untagged_bridge(self, bridgename, bridgeportifaceobj, ifaceobj_getfunc):
        if bridgeportifaceobj.link_kind & ifaceLinkKind.VLAN:
            lower_ifaceobj_list = ifaceobj_getfunc(bridgeportifaceobj.lowerifaces[0])
            if lower_ifaceobj_list and lower_ifaceobj_list[0] and \
                    not lower_ifaceobj_list[0].link_privflags & ifaceLinkPrivFlags.BRIDGE_PORT:
                self.logger.warn('%s: untagged bridge not found. Please configure a bridge with untagged bridge ports to avoid Spanning Tree Interoperability issue.' % bridgename)
                self.warn_on_untagged_bridge_absence = False

    def _get_bridgename(self, ifaceobj):
        for u in ifaceobj.upperifaces:
            if self.ipcmd.is_bridge(u):
                return u
        return None

    def _up(self, ifaceobj, ifaceobj_getfunc=None):
        # Check if bridge port and see if we need to add it to the bridge
        add_port = False
        bridgename = self.ipcmd.bridge_port_get_bridge_name(ifaceobj.name)
        if (not bridgename and
            (ifaceobj.link_privflags & ifaceLinkPrivFlags.BRIDGE_PORT)):
            # get bridgename and add port to bridge
            bridgename = self._get_bridgename(ifaceobj)
            add_port = True
        if bridgename:
            if self.ipcmd.bridge_is_vlan_aware(bridgename):
                if add_port:
                    # add ifaceobj to bridge
                    self.ipcmd.link_set(ifaceobj.name, 'master', bridgename)
                bridge_vids = self._get_bridge_vids(bridgename,
                                                    ifaceobj_getfunc)
                bridge_pvid = self._get_bridge_pvid(bridgename,
                                                    ifaceobj_getfunc)
                self._apply_bridge_vlan_aware_port_settings_all(ifaceobj,
                                                                bridge_vids,
                                                                bridge_pvid)
            self._apply_bridge_port_settings(ifaceobj, bridgename=bridgename)
            ifaceobj.module_flags[self.name] = ifaceobj.module_flags.setdefault(self.name,0) | \
                                              bridgeFlags.PORT_PROCESSED
            return
        if not self._is_bridge(ifaceobj):
            return
        err = False
        errstr = ''
        running_ports = ''
        bridge_just_created = False
        try:
            if not ifupdownflags.flags.PERFMODE:
                if not self.ipcmd.link_exists(ifaceobj.name):
                   self.ipcmd.link_create(ifaceobj.name, 'bridge')
                   bridge_just_created = True
            else:
                self.ipcmd.link_create(ifaceobj.name, 'bridge')
                bridge_just_created = True
        except Exception, e:
            raise Exception(str(e))

        try:
            bridge_vlan_aware = False
            if ifaceobj.get_attr_value_first('bridge-vlan-aware') == 'yes':
                bridge_vlan_aware = True
                if (bridge_just_created or
                        not self.ipcmd.bridge_is_vlan_aware(ifaceobj.name)):
                    self.ipcmd.link_set(ifaceobj.name, 'vlan_filtering', '1',
                                        False, "bridge")
                    if not bridge_just_created:
                        ifaceobj.module_flags[self.name] = ifaceobj.module_flags.setdefault(self.name,0) | bridgeFlags.PORT_PROCESSED_OVERRIDE
            elif (not bridge_just_created and
                  ifaceobj.get_attr_value_first('bridge-vlan-aware') == 'no'
                  and self.ipcmd.bridge_is_vlan_aware(ifaceobj.name)):
                  self.ipcmd.link_set(ifaceobj.name, 'vlan_filtering', '0',
                                      False, "bridge")
                  bridge_vlan_aware = False
        except Exception, e:
            raise Exception(str(e))

        try:
            self._add_ports(ifaceobj)
        except Exception, e:
            err = True
            errstr = str(e)
            pass

        try:
            self._apply_bridge_settings(ifaceobj)
        except Exception, e:
            err = True
            errstr = str(e)
            pass

        try:
            running_ports = self.brctlcmd.get_bridge_ports(ifaceobj.name)
            if not running_ports:
               return
            # disable ipv6 for ports that were added to bridge
            self.handle_ipv6(running_ports, '1', ifaceobj=ifaceobj)
            self._apply_bridge_port_settings_all(ifaceobj,
                            ifaceobj_getfunc=ifaceobj_getfunc,
                            bridge_vlan_aware=bridge_vlan_aware)
        except Exception, e:
            err = True
            errstr = str(e)
            pass
        finally:
            if ifaceobj.link_type != ifaceLinkType.LINK_NA:
                for p in running_ports:
                    try:
                        netlink.link_set_updown(p, "up")
                    except Exception, e:
                        self.logger.debug('%s: %s: link set up (%s)'
                                          %(ifaceobj.name, p, str(e)))
                        pass

            if ifaceobj.addr_method == 'manual':
                try:
                    netlink.link_set_updown(ifaceobj.name, "up")
                except Exception as e:
                    self.log_error('%s: %s' % (ifaceobj.name, str(e)), ifaceobj)
        if err:
            raise Exception(errstr)

    def _down(self, ifaceobj, ifaceobj_getfunc=None):
        try:
            if self._get_ifaceobj_bridge_ports(ifaceobj):
                ports = self.brctlcmd.get_bridge_ports(ifaceobj.name)
                self.brctlcmd.delete_bridge(ifaceobj.name)
                if ports:
                    self.handle_ipv6(ports, '0')
                    if ifaceobj.link_type != ifaceLinkType.LINK_NA:
                        map(lambda p: netlink.link_set_updown(p, "down"),
                            ports)
        except Exception, e:
            self.log_error('%s: %s' % (ifaceobj.name, str(e)), ifaceobj)

    def _query_running_vidinfo_compat(self, ifaceobjrunning, ports):
        running_attrs = {}
        if ports:
            running_bridge_port_vids = ''
            for p in ports:
                try:
                    running_vids = self._get_runing_vids(p)
                    if running_vids:
                        running_bridge_port_vids += ' %s=%s' %(p,
                                                      ','.join(running_vids))
                except Exception:
                    pass
            running_attrs['bridge-port-vids'] = running_bridge_port_vids

            running_bridge_port_pvid = ''
            for p in ports:
                try:
                    running_pvid = self._get_runing_pvid(p)
                    if running_pvid:
                        running_bridge_port_pvid += ' %s=%s' %(p,
                                                        running_pvid)
                except Exception:
                    pass
            running_attrs['bridge-port-pvids'] = running_bridge_port_pvid

        running_bridge_vids = self._get_running_vids(ifaceobjrunning.name)
        if running_bridge_vids:
            running_attrs['bridge-vids'] = ','.join(self._compress_into_ranges(running_bridge_vids))
        return running_attrs

    def _query_running_vidinfo(self, ifaceobjrunning, ifaceobj_getfunc,
                               bridgeports=None):
        running_attrs = {}

        # 'bridge-vids' under the bridge is all about 'vids' on the port.
        # so query the ports
        running_bridgeport_vids = []
        running_bridgeport_pvids = []
        for bport in bridgeports:
            (vids, pvid) = self._get_running_vids_n_pvid_str(bport)
            if vids:
                running_bridgeport_vids.append(' '.join(vids))
            if pvid:
                running_bridgeport_pvids.append(pvid)

        bridge_vids = None
        if running_bridgeport_vids: 
           (vidval, freq) = Counter(running_bridgeport_vids).most_common()[0]
           if freq == len(bridgeports):
              running_attrs['bridge-vids'] = vidval
              bridge_vids = vidval.split()

        bridge_pvid = None
        if running_bridgeport_pvids:
           (vidval, freq) = Counter(running_bridgeport_pvids).most_common()[0]
           if freq == len(bridgeports) and vidval != '1':
              running_attrs['bridge-pvid'] = vidval
              bridge_pvid = vidval.split()[0]

        # Go through all bridge ports and find their vids
        for bport in bridgeports:
            bportifaceobj = ifaceobj_getfunc(bport)
            if not bportifaceobj:
               continue
            bport_vids = []
            bport_pvid = None
            (vids, pvid) = self._get_running_vids_n_pvid_str(bport)
            if vids and vids != bridge_vids:
               bport_vids = vids
            if pvid and pvid != bridge_pvid:
               bport_pvid = pvid
            if bport_vids and bport_pvid in bport_vids:
                bport_vids.remove(bport_pvid)
            if (not bport_vids and bport_pvid and bport_pvid != '1'):
               bportifaceobj[0].replace_config('bridge-access', bport_pvid)
               bportifaceobj[0].delete_config('bridge-pvid')
               bportifaceobj[0].delete_config('bridge-vids')
            else:
               if bport_pvid and bport_pvid != '1':
                  bportifaceobj[0].replace_config('bridge-pvid', bport_pvid)
               else:
                  # delete any stale bridge-vids under ports
                  bportifaceobj[0].delete_config('bridge-pvid')
               if bport_vids:
                  bportifaceobj[0].replace_config('bridge-vids',
                                                  ' '.join(bport_vids))
               else:
                  # delete any stale bridge-vids under ports
                  bportifaceobj[0].delete_config('bridge-vids')
        return running_attrs

    def _query_running_mcqv4src(self, ifaceobjrunning):
        running_mcqv4src = self.brctlcmd.get_mcqv4src(ifaceobjrunning.name)
        mcqs = ['%s=%s' %(v, i) for v, i in running_mcqv4src.items()]
        mcqs.sort()
        mcq = ' '.join(mcqs)
        return mcq

    def _query_running_attrs(self, ifaceobjrunning, ifaceobj_getfunc,
                             bridge_vlan_aware=False):
        bridgeattrdict = {}
        userspace_stp = 0
        ports = None
        skip_kernel_stp_attrs = 0

        if self.systcl_get_net_bridge_stp_user_space() == '1':
            userspace_stp = 1

        tmpbridgeattrdict = self.brctlcmd.get_bridge_attrs(ifaceobjrunning.name)
        if not tmpbridgeattrdict:
            self.logger.warn('%s: unable to get bridge attrs'
                    %ifaceobjrunning.name)
            return bridgeattrdict

        # Fill bridge_ports and bridge stp attributes first
        ports = tmpbridgeattrdict.get('ports')
        if ports:
            bridgeattrdict['bridge-ports'] = [' '.join(ports.keys())]
        stp = tmpbridgeattrdict.get('stp', 'no')
        if stp != self.get_mod_subattr('bridge-stp', 'default'):
            bridgeattrdict['bridge-stp'] = [stp]

        if  stp == 'yes' and userspace_stp:
            skip_kernel_stp_attrs = 1

        bool2str = {'0': 'no', '1': 'yes'}
        # pick all other attributes
        for k,v in tmpbridgeattrdict.items():
            if not v:
                continue
            if k == 'ports' or k == 'stp':
                continue

            if skip_kernel_stp_attrs and k[:2] != 'mc':
                # only include igmp attributes if kernel stp is off
                continue
            attrname = 'bridge-' + k
            mod_default = self.get_mod_subattr(attrname, 'default')
            if v != mod_default:
                # convert '0|1' running values to 'no|yes'
                if v in bool2str.keys() and bool2str[v] == mod_default:
                    continue
                bridgeattrdict[attrname] = [v]

        if bridge_vlan_aware:
            bridgevidinfo = self._query_running_vidinfo(ifaceobjrunning,
                                                        ifaceobj_getfunc,
                                                        ports.keys())
        else:
            bridgevidinfo = self._query_running_vidinfo_compat(ifaceobjrunning,
                                                               ports)
        if bridgevidinfo:
           bridgeattrdict.update({k : [v] for k, v in bridgevidinfo.items()
                                  if v})

        mcq = self._query_running_mcqv4src(ifaceobjrunning)
        if mcq:
            bridgeattrdict['bridge-mcqv4src'] = [mcq]

        if skip_kernel_stp_attrs:
            return bridgeattrdict

        # Do this only for vlan-UNAWARE-bridge
        if ports and not bridge_vlan_aware:
            portconfig = {'bridge-pathcosts' : '',
                          'bridge-portprios' : ''}
            for p, v in ports.items():
                v = self.brctlcmd.get_pathcost(ifaceobjrunning.name, p)
                if v and v != self.get_mod_subattr('bridge-pathcosts',
                                                   'default'):
                    portconfig['bridge-pathcosts'] += ' %s=%s' %(p, v)

                v = self.brctlcmd.get_portprio(ifaceobjrunning.name, p)
                if v and v != self.get_mod_subattr('bridge-portprios',
                                                   'default'):
                    portconfig['bridge-portprios'] += ' %s=%s' %(p, v)

            bridgeattrdict.update({k : [v] for k, v in portconfig.items()
                                    if v})

        return bridgeattrdict

    def _query_check_mcqv4src(self, ifaceobj, ifaceobjcurr):
        running_mcqs = self._query_running_mcqv4src(ifaceobj)
        attrval = ifaceobj.get_attr_value_first('bridge-mcqv4src')
        if attrval:
            mcqs = attrval.split()
            mcqs.sort()
            mcqsout = ' '.join(mcqs)
            ifaceobjcurr.update_config_with_status('bridge-mcqv4src',
                         running_mcqs, 1 if running_mcqs != mcqsout else 0)

    def _query_check_bridge_vidinfo(self, ifaceobj, ifaceobjcurr):
        err = 0
        attrval = ifaceobj.get_attr_value_first('bridge-port-vids')
        if attrval:
            running_bridge_port_vids = ''
            portlist = self.parse_port_list(ifaceobj.name, attrval)
            if not portlist:
                self.log_warn('%s: could not parse \'bridge-port-vids %s\''
                          %(ifaceobj.name, attrval))
                return
            err = 0
            for p in portlist:
                try:
                    (port, val) = p.split('=')
                    vids = val.split(',')
                    running_vids = self._get_running_vids(port)
                    if running_vids:
                        if not self._compare_vids(vids, running_vids):
                            err += 1
                            running_bridge_port_vids += ' %s=%s' %(port,
                                                      ','.join(running_vids))
                        else:
                            running_bridge_port_vids += ' %s' %p
                    else:
                        err += 1
                except Exception, e:
                    self.log_warn('%s: failure checking vid %s (%s)'
                        %(ifaceobj.name, p, str(e)))
            if err:
                ifaceobjcurr.update_config_with_status('bridge-port-vids',
                                                 running_bridge_port_vids, 1)
            else:
                ifaceobjcurr.update_config_with_status('bridge-port-vids',
                                                 attrval, 0)

        attrval = ifaceobj.get_attr_value_first('bridge-port-pvids')
        if attrval:
            portlist = self.parse_port_list(ifaceobj.name, attrval)
            if not portlist:
                self.log_warn('%s: could not parse \'bridge-port-pvids %s\''
                              %(ifaceobj.name, attrval))
                return
            running_bridge_port_pvids = ''
            err = 0
            for p in portlist:
                try:
                    (port, pvid) = p.split('=')
                    running_pvid = self._get_running_vids(port)
                    if running_pvid and running_pvid == pvid:
                        running_bridge_port_pvids += ' %s' %p
                    else:
                        err += 1
                        running_bridge_port_pvids += ' %s=%s' %(port,
                                                            running_pvid)
                except Exception, e:
                    self.log_warn('%s: failure checking pvid %s (%s)'
                            %(ifaceobj.name, pvid, str(e)))
            if err:
                ifaceobjcurr.update_config_with_status('bridge-port-pvids',
                                                 running_bridge_port_pvids, 1)
            else:
                ifaceobjcurr.update_config_with_status('bridge-port-pvids',
                                                 running_bridge_port_pvids, 0)

        attrval = ifaceobj.get_attr_value_first('bridge-vids')
        if attrval:
            ifaceobjcurr.update_config_with_status('bridge-vids', attrval, -1)

    def _query_check_bridge(self, ifaceobj, ifaceobjcurr,
                            ifaceobj_getfunc=None):
        if not self._is_bridge(ifaceobj):
            return
        if not self.brctlcmd.bridge_exists(ifaceobj.name):
            self.logger.info('%s: bridge: does not exist' %(ifaceobj.name))
            return

        ifaceattrs = self.dict_key_subset(ifaceobj.config,
                                          self.get_mod_attrs())
        #Add default attributes if --with-defaults is set
        if ifupdownflags.flags.WITHDEFAULTS and 'bridge-stp' not in ifaceattrs:
            ifaceattrs.append('bridge-stp')
        if not ifaceattrs:
            return
        try:
            runningattrs = self.brctlcmd.get_bridge_attrs(ifaceobj.name)
            if not runningattrs:
               self.logger.debug('%s: bridge: unable to get bridge attrs'
                                 %ifaceobj.name)
               runningattrs = {}
        except Exception, e:
            self.logger.warn(str(e))
            runningattrs = {}

        self._query_check_support_yesno_attrs(runningattrs, ifaceobj)

        filterattrs = ['bridge-vids', 'bridge-port-vids',
                       'bridge-port-pvids']
        for k in Set(ifaceattrs).difference(filterattrs):
            # get the corresponding ifaceobj attr
            v = ifaceobj.get_attr_value_first(k)
            if not v:
                if ifupdownflags.flags.WITHDEFAULTS and k == 'bridge-stp':
                    v = 'on' if self.default_stp_on else 'off'
                else:
                    continue
            rv = runningattrs.get(k[7:])
            if k == 'bridge-mcqv4src':
               continue
            if k == 'bridge-maxwait' or k == 'bridge-waitport':
                ifaceobjcurr.update_config_with_status(k, v, 0)
                continue
            if k == 'bridge-vlan-aware':
                rv = self.ipcmd.bridge_is_vlan_aware(ifaceobj.name)
                if (rv and v == 'yes') or (not rv and v == 'no'):
                    ifaceobjcurr.update_config_with_status('bridge-vlan-aware',
                               v, 0)
                else:
                    ifaceobjcurr.update_config_with_status('bridge-vlan-aware',
                               v, 1)
            elif k == 'bridge-stp':
               # special case stp compare because it may
               # contain more than one valid values
               stp_on_vals = ['on', 'yes']
               stp_off_vals = ['off', 'no']
               if ((v in stp_on_vals and rv in stp_on_vals) or
                   (v in stp_off_vals and rv in stp_off_vals)):
                    ifaceobjcurr.update_config_with_status('bridge-stp',
                               rv, 0)
               else:
                    ifaceobjcurr.update_config_with_status('bridge-stp',
                               rv, 1)
            elif k == 'bridge-ports':
               # special case ports because it can contain regex or glob
               running_port_list = rv.keys() if rv else []
               bridge_port_list = self._get_bridge_port_list(ifaceobj)
               if not running_port_list and not bridge_port_list:
                  continue
               portliststatus = 1
               if running_port_list and bridge_port_list:
                  difference = set(running_port_list
                                 ).symmetric_difference(bridge_port_list)
                  if not difference:
                     portliststatus = 0
                  ifaceobjcurr.update_config_with_status('bridge-ports',
                              ' '.join(running_port_list)
                              if running_port_list else '', portliststatus)
            elif (k == 'bridge-pathcosts' or
                  k == 'bridge-portprios' or k == 'bridge-portmcrouter'
                  or k == 'bridge-portmcfl'):
               brctlcmdattrname = k[7:].rstrip('s')
               # for port attributes, the attributes are in a list
               # <portname>=<portattrvalue>
               status = 0
               currstr = ''
               vlist = self.parse_port_list(ifaceobj.name, v)
               if not vlist:
                  continue
               for vlistitem in vlist:
                   try:
                      (p, v) = vlistitem.split('=')
                      currv = self.brctlcmd.get_bridgeport_attr(
                                         ifaceobj.name, p,
                                         brctlcmdattrname)
                      if currv:
                          currstr += ' %s=%s' %(p, currv)
                      else:
                          currstr += ' %s=%s' %(p, 'None')
                      if currv != v:
                          status = 1
                   except Exception, e:
                      self.log_warn(str(e))
                   pass
               ifaceobjcurr.update_config_with_status(k, currstr, status)
            elif not rv:
               if k == 'bridge-pvid' or k == 'bridge-vids' or k == 'bridge-allow-untagged':
                   # bridge-pvid and bridge-vids on a bridge does
                   # not correspond directly to a running config
                   # on the bridge. They correspond to default
                   # values for the bridge ports. And they are
                   # already checked against running config of the
                   # bridge port and reported against a bridge port.
                   # So, ignore these attributes under the bridge.
                   # Use '2' for ignore today. XXX: '2' will be
                   # mapped to a defined value in subsequent patches.
                   ifaceobjcurr.update_config_with_status(k, v, 2)
               else:
                   ifaceobjcurr.update_config_with_status(k, 'notfound', 1)
               continue
            elif v != rv:
               ifaceobjcurr.update_config_with_status(k, rv, 1)
            else:
               ifaceobjcurr.update_config_with_status(k, rv, 0)

        self._query_check_bridge_vidinfo(ifaceobj, ifaceobjcurr)

        self._query_check_mcqv4src(ifaceobj, ifaceobjcurr)

    def _get_bridge_vids(self, bridgename, ifaceobj_getfunc):
        ifaceobjs = ifaceobj_getfunc(bridgename)
        for ifaceobj in ifaceobjs:
            vids = ifaceobj.get_attr_value_first('bridge-vids')
            if vids: return re.split(r'[\s\t,]\s*', vids)
        return None

    def _get_bridge_pvid(self, bridgename, ifaceobj_getfunc):
        ifaceobjs = ifaceobj_getfunc(bridgename)
        pvid = None
        for ifaceobj in ifaceobjs:
            pvid = ifaceobj.get_attr_value_first('bridge-pvid')
            if pvid:
                break
        return pvid

    def _get_bridge_name(self, ifaceobj):
        return self.ipcmd.bridge_port_get_bridge_name(ifaceobj.name)

    def _query_check_bridge_port_vidinfo(self, ifaceobj, ifaceobjcurr,
                                         ifaceobj_getfunc, bridgename):
        attr_name = 'bridge-access'
        vid = ifaceobj.get_attr_value_first(attr_name)
        if vid:
            (running_vids, running_pvid) = self._get_running_vids_n_pvid_str(
                                                        ifaceobj.name)
            if (not running_pvid or running_pvid != vid or
                (running_vids and running_vids[0] != vid)):
               ifaceobjcurr.update_config_with_status(attr_name,
                                running_pvid, 1)
            else:
               ifaceobjcurr.update_config_with_status(attr_name, vid, 0)
            return

        (running_vids, running_pvid) = self._get_running_vids_n_pvid_str(
                                                        ifaceobj.name)
        attr_name = 'bridge-pvid'
        pvid = ifaceobj.get_attr_value_first('bridge-pvid')
        if pvid:
            if running_pvid and running_pvid == pvid:
                ifaceobjcurr.update_config_with_status(attr_name,
                                                       running_pvid, 0)
            else:
                ifaceobjcurr.update_config_with_status(attr_name,
                                                       running_pvid, 1)
        elif (not (ifaceobj.flags & iface.HAS_SIBLINGS) or
              ((ifaceobj.flags & iface.HAS_SIBLINGS) and
               (ifaceobj.flags & iface.OLDEST_SIBLING))):
            # if the interface has multiple iface sections,
            # we check the below only for the oldest sibling
            # or the last iface section
            pvid = self._get_bridge_pvid(bridgename, ifaceobj_getfunc)
            if pvid:
                if not running_pvid or running_pvid != pvid:
                    ifaceobjcurr.status = ifaceStatus.ERROR
                    ifaceobjcurr.status_str = 'bridge pvid error'
            elif not running_pvid or running_pvid != '1':
                ifaceobjcurr.status = ifaceStatus.ERROR
                ifaceobjcurr.status_str = 'bridge pvid error'

        attr_name = 'bridge-vids'
        vids = ifaceobj.get_attr_value_first(attr_name)
        if vids:
           vids = re.split(r'[\s\t]\s*', vids)
           if not running_vids or not self._compare_vids(vids, running_vids,
                                                         running_pvid):
               ifaceobjcurr.update_config_with_status(attr_name,
                                            ' '.join(running_vids), 1)
           else:
               ifaceobjcurr.update_config_with_status(attr_name,
                                            ' '.join(vids), 0)
        elif (not (ifaceobj.flags & iface.HAS_SIBLINGS) or
              ((ifaceobj.flags & iface.HAS_SIBLINGS) and
               (ifaceobj.flags & iface.OLDEST_SIBLING))):
           # if the interface has multiple iface sections,
           # we check the below only for the oldest sibling
           # or the last iface section

           # check if it matches the bridge vids
           bridge_vids = self._get_bridge_vids(bridgename, ifaceobj_getfunc)
           if (bridge_vids and (not running_vids  or
                   not self._compare_vids(bridge_vids, running_vids, running_pvid))):
              ifaceobjcurr.status = ifaceStatus.ERROR
              ifaceobjcurr.status_str = 'bridge vid error'

    def _query_check_bridge_port(self, ifaceobj, ifaceobjcurr,
                                 ifaceobj_getfunc):
        if not self._is_bridge_port(ifaceobj):
            # Mark all bridge attributes as failed
            ifaceobjcurr.check_n_update_config_with_status_many(ifaceobj,
                    ['bridge-vids', 'bridge-pvid', 'bridge-access',
                     'bridge-pathcosts', 'bridge-portprios',
                     'bridge-portmcrouter',
                     'bridge-portmcfl'], 1)
            return
        bridgename = self._get_bridge_name(ifaceobj)
        if not bridgename:
            self.logger.warn('%s: unable to determine bridge name'
                             %ifaceobj.name)
            return

        if self.ipcmd.bridge_is_vlan_aware(bridgename):
            self._query_check_bridge_port_vidinfo(ifaceobj, ifaceobjcurr,
                                                  ifaceobj_getfunc,
                                                  bridgename)
        for attr, dstattr in {'bridge-pathcosts' : 'pathcost',
                              'bridge-portprios' : 'portprio',
                              'bridge-portmcrouter' : 'portmcrouter',
                              'bridge-portmcfl' : 'portmcfl' }.items():
            attrval = ifaceobj.get_attr_value_first(attr)
            if not attrval:
                continue

            try:
                running_attrval = self.brctlcmd.get_bridgeport_attr(
                                       bridgename, ifaceobj.name, dstattr)

                if dstattr == 'portmcrouter':
                    if not utils.is_binary_bool(attrval) and running_attrval:
                        running_attrval = utils.get_yesno_boolean(
                            utils.get_boolean_from_string(running_attrval))

                if running_attrval != attrval:
                    ifaceobjcurr.update_config_with_status(attr,
                                            running_attrval, 1)
                else:
                    ifaceobjcurr.update_config_with_status(attr,
                                            running_attrval, 0)
            except Exception, e:
                self.log_warn('%s: %s' %(ifaceobj.name, str(e)))

    def _query_check(self, ifaceobj, ifaceobjcurr, ifaceobj_getfunc=None):
        if self._is_bridge(ifaceobj):
            self._query_check_bridge(ifaceobj, ifaceobjcurr)
        else:
            self._query_check_bridge_port(ifaceobj, ifaceobjcurr,
                                          ifaceobj_getfunc)

    def _query_running_bridge(self, ifaceobjrunning, ifaceobj_getfunc):
        if self.ipcmd.bridge_is_vlan_aware(ifaceobjrunning.name):
            ifaceobjrunning.update_config('bridge-vlan-aware', 'yes')
            ifaceobjrunning.update_config_dict(self._query_running_attrs(
                                               ifaceobjrunning,
                                               ifaceobj_getfunc,
                                               bridge_vlan_aware=True))
        else: 
            ifaceobjrunning.update_config_dict(self._query_running_attrs(
                                               ifaceobjrunning, None))

    def _query_running_bridge_port_attrs(self, ifaceobjrunning, bridgename):
        if self.systcl_get_net_bridge_stp_user_space() == '1':
            return

        v = self.brctlcmd.get_pathcost(bridgename, ifaceobjrunning.name)
        if v and v != self.get_mod_subattr('bridge-pathcosts', 'default'):
            ifaceobjrunning.update_config('bridge-pathcosts', v)

        v = self.brctlcmd.get_pathcost(bridgename, ifaceobjrunning.name)
        if v and v != self.get_mod_subattr('bridge-portprios', 'default'):
            ifaceobjrunning.update_config('bridge-portprios', v)

    def _query_running_bridge_port(self, ifaceobjrunning,
                                   ifaceobj_getfunc=None):

        bridgename = self.ipcmd.bridge_port_get_bridge_name(
                                                ifaceobjrunning.name)
        bridge_vids = None
        bridge_pvid = None
        if not bridgename:
            self.logger.warn('%s: unable to find bridgename'
                             %ifaceobjrunning.name)
            return
        if not self.ipcmd.bridge_is_vlan_aware(bridgename):
            return

        (bridge_port_vids, bridge_port_pvid) = self._get_running_vids_n_pvid_str(
                                                           ifaceobjrunning.name)
<<<<<<< HEAD
=======
        if bridge_port_vids and bridge_port_pvid in bridge_port_vids:
                bridge_port_vids.remove(bridge_port_pvid)
>>>>>>> 29d834f6

        bridgeifaceobjlist = ifaceobj_getfunc(bridgename)
        if bridgeifaceobjlist:
           bridge_vids = bridgeifaceobjlist[0].get_attr_value('bridge-vids')
           bridge_pvid = bridgeifaceobjlist[0].get_attr_value_first('bridge-pvid')

        if not bridge_port_vids and bridge_port_pvid:
            # must be an access port
            if bridge_port_pvid != '1':
               ifaceobjrunning.update_config('bridge-access',
                                          bridge_port_pvid)
        else:
            if bridge_port_vids:
                if (not bridge_vids or bridge_port_vids != bridge_vids):
                   ifaceobjrunning.update_config('bridge-vids',
                                        ' '.join(bridge_port_vids))
            if bridge_port_pvid and bridge_port_pvid != '1':
                if (not bridge_pvid or (bridge_port_pvid != bridge_pvid)):
                    ifaceobjrunning.update_config('bridge-pvid',
                                        bridge_port_pvid)
        self._query_running_bridge_port_attrs(ifaceobjrunning, bridgename)

    def _query_running(self, ifaceobjrunning, ifaceobj_getfunc=None):
        if self.brctlcmd.bridge_exists(ifaceobjrunning.name):
            self._query_running_bridge(ifaceobjrunning, ifaceobj_getfunc)
        elif self.brctlcmd.is_bridge_port(ifaceobjrunning.name):
            self._query_running_bridge_port(ifaceobjrunning, ifaceobj_getfunc)

    def _query(self, ifaceobj, **kwargs):
        """ add default policy attributes supported by the module """
        if (not (ifaceobj.link_kind & ifaceLinkKind.BRIDGE) or
            ifaceobj.get_attr_value_first('bridge-stp')):
            return
        if self.default_stp_on:
            ifaceobj.update_config('bridge-stp', 'yes')

    def _query_check_support_yesno_attrs(self, runningattrs, ifaceobj):
        for attrl in [['mcqifaddr', 'bridge-mcqifaddr'],
                     ['mcquerier', 'bridge-mcquerier'],
                     ['mcrouter', 'bridge-mcrouter'],
                     ['mcsnoop', 'bridge-mcsnoop']]:
            value = ifaceobj.get_attr_value_first(attrl[1])
            if value and not utils.is_binary_bool(value):
                if attrl[0] in runningattrs:
                    bool = utils.get_boolean_from_string(runningattrs[attrl[0]])
                    runningattrs[attrl[0]] = utils.get_yesno_boolean(bool)
        attrval = ifaceobj.get_attr_value_first('bridge-portmcrouter')
        if attrval:
            portlist = self.parse_port_list(ifaceobj.name, attrval)
            if portlist:
                to_convert = []
                for p in portlist:
                    (port, val) = p.split('=')
                    if not utils.is_binary_bool(val):
                        to_convert.append(port)
                for port in to_convert:
                    runningattrs['ports'][port]['portmcrouter'] = utils.get_yesno_boolean(
                        utils.get_boolean_from_string(runningattrs['ports'][port]['portmcrouter']))

    _run_ops = {'pre-up' : _up,
               'post-down' : _down,
               'query-checkcurr' : _query_check,
               'query-running' : _query_running,
               'query' : _query}

    def get_ops(self):
        """ returns list of ops supported by this module """
        return self._run_ops.keys()

    def _init_command_handlers(self):
        if not self.ipcmd:
            self.ipcmd = iproute2()
        if not self.brctlcmd:
            self.brctlcmd = brctl()

    def run(self, ifaceobj, operation, query_ifaceobj=None,
            ifaceobj_getfunc=None):
        """ run bridge configuration on the interface object passed as
            argument. Can create bridge interfaces if they dont exist already

        Args:
            **ifaceobj** (object): iface object

            **operation** (str): any of 'pre-up', 'post-down', 'query-checkcurr',
                                 'query-running'

        Kwargs:
            **query_ifaceobj** (object): query check ifaceobject. This is only
                valid when op is 'query-checkcurr'. It is an object same as
                ifaceobj, but contains running attribute values and its config
                status. The modules can use it to return queried running state
                of interfaces. status is success if the running state is same
                as user required state in ifaceobj. error otherwise.
        """
        op_handler = self._run_ops.get(operation)
        if not op_handler:
           return
        self._init_command_handlers()
        #self._flush_running_vidinfo()
        if operation == 'query-checkcurr':
            op_handler(self, ifaceobj, query_ifaceobj,
                       ifaceobj_getfunc=ifaceobj_getfunc)
        else:
            op_handler(self, ifaceobj, ifaceobj_getfunc=ifaceobj_getfunc)<|MERGE_RESOLUTION|>--- conflicted
+++ resolved
@@ -877,9 +877,6 @@
         """
 
         vids_int =  self._ranges_to_ints(vids)
-<<<<<<< HEAD
-        pvid_int = int(pvid) if pvid else 0
-=======
         try:
             pvid_int = int(pvid) if pvid else 0
         except Exception:
@@ -887,7 +884,6 @@
                              %(bportifaceobj.name, pvid))
             pvid_int = 0
             pass
->>>>>>> 29d834f6
 
         vids_to_del = []
         vids_to_add = vids_int
@@ -1819,11 +1815,8 @@
 
         (bridge_port_vids, bridge_port_pvid) = self._get_running_vids_n_pvid_str(
                                                            ifaceobjrunning.name)
-<<<<<<< HEAD
-=======
         if bridge_port_vids and bridge_port_pvid in bridge_port_vids:
                 bridge_port_vids.remove(bridge_port_pvid)
->>>>>>> 29d834f6
 
         bridgeifaceobjlist = ifaceobj_getfunc(bridgename)
         if bridgeifaceobjlist:
