#!/usr/bin/python
#
# Copyright 2014 Cumulus Networks, Inc. All rights reserved.
# Author: Roopa Prabhu, roopa@cumulusnetworks.com
#

import os
import signal
import errno 
import subprocess
import atexit
from ifupdown.iface import *
import ifupdown.policymanager as policymanager
import ifupdownaddons
import ifupdown.rtnetlink_api as rtnetlink_api
import ifupdown.ifupdownflags as ifupdownflags
from ifupdownaddons.modulebase import moduleBase
from ifupdownaddons.bondutil import bondutil
from ifupdownaddons.iproute2 import iproute2
from ifupdownaddons.dhclient import dhclient

class vrfPrivFlags:
    PROCESSED = 0x1

class vrf(moduleBase):
    """  ifupdown2 addon module to configure vrfs """
    _modinfo = { 'mhelp' : 'vrf configuration module',
                    'attrs' : {
                    'vrf-table':
                         {'help' : 'vrf device table id. key to ' +
                                   'creating a vrf device',
                          'example': ['vrf-table-id 1']},
                    'vrf-default-route':
                         {'help' : 'vrf device default route ' +
                                   'to avoid communication outside the vrf device',
                          'example': ['vrf-default-route yes/no']},
                    'vrf':
                         {'help' : 'vrf the interface is part of.',
                          'example': ['vrf blue']}}}

    iproute2_vrf_filename = '/etc/iproute2/rt_tables.d/ifupdown2_vrf_map.conf'
    iproute2_vrf_filehdr = '# This file is autogenerated by ifupdown2.\n' + \
                           '# It contains the vrf name to table mapping.\n' + \
                           '# Reserved table range %s %s\n'
    VRF_TABLE_START = 1001
    VRF_TABLE_END = 5000

    def __init__(self, *args, **kargs):
        ifupdownaddons.modulebase.moduleBase.__init__(self, *args, **kargs)
        self.ipcmd = None
        self.bondcmd = None
        self.dhclientcmd = None
        self.name = self.__class__.__name__
        if ifupdownflags.flags.PERFMODE:
            # if perf mode is set, remove vrf map file.
            # start afresh. PERFMODE is set at boot
            if os.path.exists(self.iproute2_vrf_filename):
                try:
                    self.logger.info('vrf: removing file %s'
                                     %self.iproute2_vrf_filename)
                    os.remove(self.iproute2_vrf_filename)
                except Exception, e:
                    self.logger.debug('vrf: removing file failed (%s)'
                                      %str(e))
        try:
            ip_rules = self.exec_command('/sbin/ip rule show').splitlines()
            self.ip_rule_cache = [' '.join(r.split()) for r in ip_rules]
        except Exception, e:
            self.ip_rule_cache = []
            self.logger.warn('%s' %str(e))

        try:
            ip_rules = self.exec_command('/sbin/ip -6 rule show').splitlines()
            self.ip6_rule_cache = [' '.join(r.split()) for r in ip_rules]
        except Exception, e:
            self.ip6_rule_cache = []
            self.logger.warn('%s' %str(e))

        #self.logger.debug("vrf: ip rule cache")
        #self.logger.info(self.ip_rule_cache)

        #self.logger.info("vrf: ip -6 rule cache")
        #self.logger.info(self.ip6_rule_cache)

        self._iproute2_vrf_map_initialized = False
        self.iproute2_vrf_map = {}
        self.iproute2_vrf_map_fd = None
        self.iproute2_vrf_map_sync_to_disk = False

        self.vrf_table_id_start = policymanager.policymanager_api.get_module_globals(module_name=self.__class__.__name__, attr='vrf-table-id-start')
        if not self.vrf_table_id_start:
            self.vrf_table_id_start = self.VRF_TABLE_START
        self.vrf_table_id_end = policymanager.policymanager_api.get_module_globals(module_name=self.__class__.__name__, attr='vrf-table-id-end')
        if not self.vrf_table_id_end:
            self.vrf_table_id_end = self.VRF_TABLE_END
        self.vrf_max_count = policymanager.policymanager_api.get_module_globals(module_name=self.__class__.__name__, attr='vrf-max-count')

        self.vrf_fix_local_table = True
        self.vrf_count = 0
        self.vrf_cgroup_create = policymanager.policymanager_api.get_module_globals(module_name=self.__class__.__name__, attr='vrf-cgroup-create')
<<<<<<< HEAD
=======

>>>>>>> 7b2e838e
        if not self.vrf_cgroup_create:
            self.vrf_cgroup_create = False
        elif self.vrf_cgroup_create == 'yes':
            self.vrf_cgroup_create = True
        else:
            self.vrf_cgroup_create = False
        self.vrf_mgmt_devname = policymanager.policymanager_api.get_module_globals(module_name=self.__class__.__name__, attr='vrf-mgmt-devname')
<<<<<<< HEAD
=======
        self.vrf_helper = policymanager.policymanager_api.get_module_globals(module_name=self.__class__.__name__, attr='vrf-helper')
>>>>>>> 7b2e838e

    def _iproute2_vrf_map_initialize(self):
        if self._iproute2_vrf_map_initialized:
            return

        # XXX: check for vrf reserved overlap in /etc/iproute2/rt_tables
        self.iproute2_vrf_map = {}
        iproute2_vrf_map_force_rewrite = False
        # read or create /etc/iproute2/rt_tables.d/ifupdown2.vrf_map
        if os.path.exists(self.iproute2_vrf_filename):
            vrf_map_fd = open(self.iproute2_vrf_filename, 'r+')
            lines = vrf_map_fd.readlines()
            for l in lines:
                l = l.strip()
                if l[0] == '#':
                    continue
                try:
                    (table, vrf_name) = l.strip().split()
                    if self.iproute2_vrf_map.get(int(table)):
                        # looks like the existing file has
                        # duplicate entries, force rewrite of the
                        # file
                        iproute2_vrf_map_force_rewrite = True
                        continue
                    self.iproute2_vrf_map[int(table)] = vrf_name
                except Exception, e:
                    self.logger.info('vrf: iproute2_vrf_map: unable to parse %s'
                                     %l)
                    pass

        vrfs = self.ipcmd.link_get_vrfs()
        running_vrf_map = {}
        if vrfs:
            for v, lattrs in vrfs.iteritems():
                table = lattrs.get('table', None)
                if table:
                   running_vrf_map[int(table)] = v

        if running_vrf_map and (running_vrf_map != self.iproute2_vrf_map):
            self.iproute2_vrf_map = running_vrf_map
            iproute2_vrf_map_force_rewrite = True

        self.iproute2_vrf_map_fd = None
        if iproute2_vrf_map_force_rewrite:
            # reopen the file and rewrite the map
            self._iproute2_vrf_map_open(True, False)
        else:
            self._iproute2_vrf_map_open(False, True)

        self.iproute2_vrf_map_sync_to_disk = False
        atexit.register(self._iproute2_vrf_map_sync_to_disk)

        self.logger.info("vrf: dumping iproute2_vrf_map")
        self.logger.info(self.iproute2_vrf_map)

        last_used_vrf_table = None
        for t in range(self.vrf_table_id_start,
                       self.vrf_table_id_end):
            if not self.iproute2_vrf_map.get(t):
                break
            last_used_vrf_table = t
        self.last_used_vrf_table = last_used_vrf_table
        self._iproute2_vrf_map_initialized = True

    def _iproute2_vrf_map_sync_to_disk(self):
        if not self.iproute2_vrf_map_sync_to_disk:
            return
        self.logger.info('vrf: syncing table map to %s'
                         %self.iproute2_vrf_filename)
        with open(self.iproute2_vrf_filename, 'w') as f:
            f.write(self.iproute2_vrf_filehdr %(self.vrf_table_id_start,
                    self.vrf_table_id_end))
            for t, v in self.iproute2_vrf_map.iteritems():
                f.write('%s %s\n' %(t, v))
            f.flush()

    def _iproute2_vrf_map_open(self, sync_vrfs=False, append=False):
        self.logger.info('vrf: syncing table map to %s'
                         %self.iproute2_vrf_filename)
        fmode = 'a+' if append else 'w'
        try:
            self.iproute2_vrf_map_fd = open(self.iproute2_vrf_filename,
                                         '%s' %fmode)
        except Exception, e:
            self.log_warn('vrf: error opening %s (%s)'
                          %(self.iproute2_vrf_filename, str(e)))
            return

        if not append:
            # write file header
            self.iproute2_vrf_map_fd.write(self.iproute2_vrf_filehdr
                                           %(self.vrf_table_id_start,
                                             self.vrf_table_id_end))
            for t, v in self.iproute2_vrf_map.iteritems():
                self.iproute2_vrf_map_fd.write('%s %s\n' %(t, v))
            self.iproute2_vrf_map_fd.flush()

    def _is_vrf(self, ifaceobj):
        if ifaceobj.get_attr_value_first('vrf-table'):
            return True
        return False

    def get_upper_ifacenames(self, ifaceobj, ifacenames_all=None):
        """ Returns list of interfaces dependent on ifaceobj """

        vrf_table = ifaceobj.get_attr_value_first('vrf-table')
        if vrf_table:
            ifaceobj.link_type = ifaceLinkType.LINK_MASTER
            ifaceobj.link_kind |= ifaceLinkKind.VRF
            ifaceobj.role |= ifaceRole.MASTER
        vrf_iface_name = ifaceobj.get_attr_value_first('vrf')
        if not vrf_iface_name:
            return None
        ifaceobj.link_type = ifaceLinkType.LINK_SLAVE
        ifaceobj.link_privflags |= ifaceLinkPrivFlags.VRF_SLAVE

        return [vrf_iface_name]

    def get_upper_ifacenames_running(self, ifaceobj):
        return None

    def _get_iproute2_vrf_table(self, vrf_dev_name):
        for t, v in self.iproute2_vrf_map.iteritems():
            if v == vrf_dev_name:
                return str(t)
        return None

    def _get_avail_vrf_table_id(self):
        if self.last_used_vrf_table == None:
            table_id_start = self.vrf_table_id_start
        else:
            table_id_start = self.last_used_vrf_table + 1
        for t in range(table_id_start,
                       self.vrf_table_id_end):
            if not self.iproute2_vrf_map.get(t):
                self.last_used_vrf_table = t
                return str(t)
        return None

    def _iproute2_is_vrf_tableid_inuse(self, vrf_dev_name, table_id):
        old_vrf_name = self.iproute2_vrf_map.get(int(table_id))
        if old_vrf_name and old_vrf_name != vrf_dev_name:
            self.log_error('table id %s already assigned to vrf dev %s'
                           %(table_id, old_vrf_name))

    def _iproute2_vrf_table_entry_add(self, vrf_dev_name, table_id):
        old_vrf_name = self.iproute2_vrf_map.get(int(table_id))
<<<<<<< HEAD
        if not old_vrf_name or (old_vrf_name != vrf_dev_name):
=======
        if not old_vrf_name:
>>>>>>> 7b2e838e
            self.iproute2_vrf_map[int(table_id)] = vrf_dev_name
            if self.iproute2_vrf_map_fd:
                self.iproute2_vrf_map_fd.write('%s %s\n'
                                               %(table_id, vrf_dev_name))
                self.iproute2_vrf_map_fd.flush()
<<<<<<< HEAD
=======
            return

        if old_vrf_name != vrf_dev_name:
            self.log_error('table id %d already assigned to vrf dev %s'
                           %(table_id, old_vrf_name))
>>>>>>> 7b2e838e

    def _iproute2_vrf_table_entry_del(self, table_id):
        try:
            # with any del of vrf map, we need to force sync to disk
            self.iproute2_vrf_map_sync_to_disk = True
            del self.iproute2_vrf_map[int(table_id)]
        except Exception, e:
            self.logger.info('vrf: iproute2 vrf map del failed for %d (%s)'
                             %(table_id, str(e)))
            pass

    def _is_vrf_dev(self, ifacename):
        # Look at iproute2 map for now.
        # If it was a master we knew about,
        # it is definately there
        if ifacename in self.iproute2_vrf_map.values():
            return True
        return False

    def _is_dhcp_slave(self, ifaceobj):
        if (not ifaceobj.addr_method or
            (ifaceobj.addr_method != 'dhcp' and
             ifaceobj.addr_method != 'dhcp6')):
                return False
        return True

    def _up_vrf_slave_without_master(self, ifacename, vrfname, ifaceobj,
                                      ifaceobj_getfunc):
        """ If we have a vrf slave that has dhcp configured, bring up the
            vrf master now. This is needed because vrf has special handling
            in dhclient hook which requires the vrf master to be present """

        vrf_master = ifaceobj.upperifaces[0]
        if not vrf_master:
            self.logger.warn('%s: vrf master not found' %ifacename)
            return
        if os.path.exists('/sys/class/net/%s' %vrf_master):
            self.logger.info('%s: vrf master %s exists returning'
                             %(ifacename, vrf_master))
            return
        vrf_master_objs = ifaceobj_getfunc(vrf_master)
        if not vrf_master_objs:
            self.logger.warn('%s: vrf master ifaceobj not found' %ifacename)
            return
        self.logger.info('%s: bringing up vrf master %s'
                         %(ifacename, vrf_master))
        for mobj in vrf_master_objs:
            vrf_table = mobj.get_attr_value_first('vrf-table')
            if vrf_table:
                if vrf_table == 'auto':
                    vrf_table = self._get_avail_vrf_table_id()
                    if not vrf_table:
                        self.log_error('%s: unable to get an auto table id'
                                       %mobj.name)
                    self.logger.info('%s: table id auto: selected table id %s\n'
                                     %(mobj.name, vrf_table))
                try:
                    self._up_vrf_dev(mobj, vrf_table, False)
                except Exception:
                    raise
                break
        self._handle_existing_connections(ifaceobj, vrfname)
        self.ipcmd.link_set(ifacename, 'master', vrfname)
        return

    def _down_dhcp_slave(self, ifaceobj, vrfname):
        try:
            dhclient_cmd_prefix = None
            if (vrfname and self.vrf_exec_cmd_prefix and
                self.ipcmd.link_exists(vrfname)):
                dhclient_cmd_prefix = '%s %s' %(self.vrf_exec_cmd_prefix,
                                                vrfname)
            self.dhclientcmd.release(ifaceobj.name, dhclient_cmd_prefix)
        except:
            # ignore any dhclient release errors
            pass

    def _handle_existing_connections(self, ifaceobj, vrfname):
        if not ifaceobj or ifupdownflags.flags.PERFMODE:
            return
        if (self.vrf_mgmt_devname and
            self.vrf_mgmt_devname == vrfname):
            self._kill_ssh_connections(ifaceobj.name)
        if self._is_dhcp_slave(ifaceobj):
            self._down_dhcp_slave(ifaceobj, vrfname)

    def _up_vrf_slave(self, ifacename, vrfname, ifaceobj=None,
                      ifaceobj_getfunc=None, vrf_exists=False):
        try:
            if vrf_exists or self.ipcmd.link_exists(vrfname):
                upper = self.ipcmd.link_get_upper(ifacename)
                if not upper or upper != vrfname:
                    self._handle_existing_connections(ifaceobj, vrfname)
                    self.ipcmd.link_set(ifacename, 'master', vrfname)
            elif ifaceobj:
                self._up_vrf_slave_without_master(ifacename, vrfname, ifaceobj,
                                                  ifaceobj_getfunc)
            rtnetlink_api.rtnl_api.link_set(ifacename, "up")
        except Exception, e:
            self.log_error('%s: %s' %(ifacename, str(e)))

    def _del_vrf_rules(self, vrf_dev_name, vrf_table):
        pref = 200
        ip_rule_out_format = '%s: from all %s %s lookup %s'
        ip_rule_cmd = 'ip %s rule del pref %s %s %s table %s' 

        rule = ip_rule_out_format %(pref, 'oif', vrf_dev_name, vrf_dev_name)
        if rule in self.ip_rule_cache:
            rule_cmd = ip_rule_cmd %('', pref, 'oif', vrf_dev_name,
                                     vrf_dev_name)
            self.exec_command(rule_cmd)

        rule = ip_rule_out_format %(pref, 'iif', vrf_dev_name, vrf_dev_name)
        if rule in self.ip_rule_cache:
            rule_cmd = ip_rule_cmd %('', pref, 'iif', vrf_dev_name,
                                     vrf_dev_name)
            self.exec_command(rule_cmd)

        rule = ip_rule_out_format %(pref, 'oif', vrf_dev_name, vrf_dev_name)
        if rule in self.ip6_rule_cache:
            rule_cmd = ip_rule_cmd %('-6', pref, 'oif', vrf_dev_name,
                                     vrf_dev_name)
            self.exec_command(rule_cmd)

        rule = ip_rule_out_format %(pref, 'iif', vrf_dev_name, vrf_dev_name)
        if rule in self.ip6_rule_cache:
            rule_cmd = ip_rule_cmd %('-6', pref, 'iif', vrf_dev_name,
                                     vrf_dev_name)
            self.exec_command(rule_cmd)

    def _add_vrf_rules(self, vrf_dev_name, vrf_table):
        pref = 200
        ip_rule_out_format = '%s: from all %s %s lookup %s'
        ip_rule_cmd = 'ip %s rule add pref %s %s %s table %s' 
        if self.vrf_fix_local_table:
            self.vrf_fix_local_table = False
            rule = '0: from all lookup local'
            if rule in self.ip_rule_cache:
                try:
                    self.exec_command('ip rule del pref 0')
                    self.exec_command('ip rule add pref 32765 table local')
                except Exception, e:
                    self.logger.info('%s' %str(e))
                    pass
            if rule in self.ip6_rule_cache:
                try:
                    self.exec_command('ip -6 rule del pref 0')
                    self.exec_command('ip -6 rule add pref 32765 table local')
                except Exception, e:
                    self.logger.info('%s' %str(e))
                    pass

        #Example ip rule
        #200: from all oif blue lookup blue
        #200: from all iif blue lookup blue

        rule = ip_rule_out_format %(pref, 'oif', vrf_dev_name, vrf_dev_name)
        if rule not in self.ip_rule_cache:
            rule_cmd = ip_rule_cmd %('', pref, 'oif', vrf_dev_name,
                                     vrf_dev_name)
            self.exec_command(rule_cmd)

        rule = ip_rule_out_format %(pref, 'iif', vrf_dev_name, vrf_dev_name)
        if rule not in self.ip_rule_cache:
            rule_cmd = ip_rule_cmd %('', pref, 'iif', vrf_dev_name,
                                     vrf_dev_name)
            self.exec_command(rule_cmd)

        rule = ip_rule_out_format %(pref, 'oif', vrf_dev_name, vrf_dev_name)
        if rule not in self.ip6_rule_cache:
            rule_cmd = ip_rule_cmd %('-6', pref, 'oif', vrf_dev_name,
                                     vrf_dev_name)
            self.exec_command(rule_cmd)

        rule = ip_rule_out_format %(pref, 'iif', vrf_dev_name, vrf_dev_name)
        if rule not in self.ip6_rule_cache:
            rule_cmd = ip_rule_cmd %('-6', pref, 'iif', vrf_dev_name,
                                     vrf_dev_name)
            self.exec_command(rule_cmd)

    def _add_vrf_slaves(self, ifaceobj, ifaceobj_getfunc=None):
        running_slaves = self.ipcmd.link_get_lowers(ifaceobj.name)
        config_slaves = ifaceobj.lowerifaces
        if not config_slaves and not running_slaves:
            return

        if not config_slaves: config_slaves = []
        if not running_slaves: running_slaves = []
        add_slaves = set(config_slaves).difference(set(running_slaves))
        del_slaves = set(running_slaves).difference(set(config_slaves))
        if add_slaves:
            for s in add_slaves:
                try:
                    sobj = None
                    if ifaceobj_getfunc:
                        sobj = ifaceobj_getfunc(s)
                    self._up_vrf_slave(s, ifaceobj.name,
                                       sobj[0] if sobj else None,
                                       ifaceobj_getfunc, True)
                except Exception, e:
                    self.logger.info('%s: %s' %(ifaceobj.name, str(e)))

        if del_slaves:
            for s in del_slaves:
                try:
                    sobj = None
                    if ifaceobj_getfunc:
                        sobj = ifaceobj_getfunc(s)
                    self._down_vrf_slave(s, sobj[0] if sobj else None,
                                         ifaceobj.name)
                except Exception, e:
                    self.logger.info('%s: %s' %(ifaceobj.name, str(e)))

        if ifaceobj.link_type == ifaceLinkType.LINK_MASTER:
            for s in config_slaves:
                try:
                    rtnetlink_api.rtnl_api.link_set(s, "up")
                except Exception, e:
                    self.logger.debug('%s: %s: link set up (%s)'
                                      %(ifaceobj.name, s, str(e)))
                    pass

    def _set_vrf_dev_processed_flag(self, ifaceobj):
        ifaceobj.module_flags[self.name] = \
                             ifaceobj.module_flags.setdefault(self.name, 0) | \
                                        vrfPrivFlags.PROCESSED

    def _check_vrf_dev_processed_flag(self, ifaceobj):
        if (ifaceobj.module_flags.get(self.name, 0) & vrfPrivFlags.PROCESSED):
            return True
        return False

    def _create_vrf_dev(self, ifaceobj, vrf_table):
        if not self.ipcmd.link_exists(ifaceobj.name):
            if vrf_table == 'auto':
                vrf_table = self._get_avail_vrf_table_id()
                if not vrf_table:
                    self.log_error('%s: unable to get an auto table id'
                                   %ifaceobj.name)
                self.logger.info('%s: table id auto: selected table id %s\n'
                                 %(ifaceobj.name, vrf_table))
            else:
                self._iproute2_is_vrf_tableid_inuse(ifaceobj.name, vrf_table)

            if not vrf_table.isdigit():
                self.log_error('%s: vrf-table must be an integer or \'auto\''
                               %(ifaceobj.name), ifaceobj)

            # XXX: If we decide to not allow vrf id usages out of
            # the reserved ifupdown range, then uncomment this code.
            else:
                if (int(vrf_table) < self.vrf_table_id_start or
                    int(vrf_table) > self.vrf_table_id_end):
                    self.log_error('%s: vrf table id %s out of reserved range [%d,%d]'
                                   %(ifaceobj.name, vrf_table,
                                     self.vrf_table_id_start,
                                     self.vrf_table_id_end))
            try:
                self.ipcmd.link_create(ifaceobj.name, 'vrf',
                                       {'table' : '%s' %vrf_table})
            except Exception, e:
                self.log_error('%s: create failed (%s)\n'
                               %(ifaceobj.name, str(e)))
            if vrf_table != 'auto':
                self._iproute2_vrf_table_entry_add(ifaceobj.name, vrf_table)
        else:
            if vrf_table == 'auto':
                vrf_table = self._get_iproute2_vrf_table(ifaceobj.name)
                if not vrf_table:
                    self.log_error('%s: unable to get vrf table id'
                                   %ifaceobj.name)

            # if the device exists, check if table id is same
            vrfdev_attrs = self.ipcmd.link_get_linkinfo_attrs(ifaceobj.name)
            if vrfdev_attrs:
                running_table = vrfdev_attrs.get('table', None)
                if vrf_table != running_table:
                    self.log_error('%s: cannot change vrf table id,running table id %s is different from config id %s' %(ifaceobj.name,
                                         running_table, vrf_table))
        return vrf_table

<<<<<<< HEAD
    def _add_del_vrf_default_route(self, ifaceobj,  vrf_table, add=True):
        vrf_default_route = ifaceobj.get_attr_value_first('vrf-default-route')
        if not vrf_default_route:
            vrf_default_route = policymanager.policymanager_api.get_attr_default(
                                    module_name=self.__class__.__name__,
                                    attr='vrf-default-route')
        if not vrf_default_route:
            return
        if str(vrf_default_route).lower() == "yes":
            try:
                if add:
                    self.exec_command('ip route add table %s unreachable '
                                      'default metric %d' %(vrf_table, 240))
                else:
                    self.exec_command('ip route del table %s unreachable '
                                      'default metric %d' %(vrf_table, 240))
            except OSError, e:
                if add and e.errno != 17:
                    raise
                else:
                    self.logger.info('%s: error deleting default route (%s)'
                                     %(ifaceobj.name, str(e)))
                pass

            try:
                if add:
                    self.exec_command('ip -6 route add table %s unreachable '
                                      'default metric %d' %(vrf_table, 240))
                else:
                    self.exec_command('ip -6 route del table %s unreachable '
                                      'default metric %d' %(vrf_table, 240))
            except OSError, e:
                if add and e.errno != 17:
                    raise
                else:
                    self.logger.info('%s: error deleting default route (%s)'
                                     %(ifaceobj.name, str(e)))
                pass
=======
    def _up_vrf_helper(self, ifaceobj, vrf_table):
        if self.vrf_helper:
            self.exec_command('%s create %s %s' %(self.vrf_helper,
                              ifaceobj.name, vrf_table))
>>>>>>> 7b2e838e

    def _up_vrf_dev(self, ifaceobj, vrf_table, add_slaves=True,
                    ifaceobj_getfunc=None):

        # if vrf dev is already processed return. This can happen
        # if we the slave was configured before.
        # see self._up_vrf_slave_without_master
        if self._check_vrf_dev_processed_flag(ifaceobj):
            return True

        try:
            vrf_table = self._create_vrf_dev(ifaceobj, vrf_table)
        except Exception, e:
            self.log_error('%s: %s' %(ifaceobj.name, str(e)))
        
        try:
            self._add_vrf_rules(ifaceobj.name, vrf_table)
            self._up_vrf_helper(ifaceobj, vrf_table)
            if add_slaves:
                self._add_vrf_slaves(ifaceobj, ifaceobj_getfunc)
<<<<<<< HEAD
            self._add_del_vrf_default_route(ifaceobj, vrf_table)
=======
>>>>>>> 7b2e838e
            self._set_vrf_dev_processed_flag(ifaceobj)
            rtnetlink_api.rtnl_api.link_set(ifaceobj.name, "up")
        except Exception, e:
            self.log_error('%s: %s' %(ifaceobj.name, str(e)))

    def _kill_ssh_connections(self, ifacename):
        try:
            runningaddrsdict = self.ipcmd.addr_get(ifacename)
            if not runningaddrsdict:
                return
            iplist = [i.split('/', 1)[0] for i in runningaddrsdict.keys()]
            if not iplist:
                return
            proc=[]
            #Example output:
            #ESTAB      0      0      10.0.1.84:ssh       10.0.1.228:45186     
            #users:(("sshd",pid=2528,fd=3))
            cmdl = ['/bin/ss', '-t', '-p']
            for line in subprocess.check_output(cmdl, stderr=subprocess.STDOUT,
                                                shell=False).splitlines():
                citems = line.split()
                addr = None
                if '%' in citems[3]:
                    addr = citems[3].split('%')[0]
                elif ':ssh' in citems[3]:
                    addr = citems[3].split(':')[0]
                if not addr:
                    continue
                if addr in iplist:
                    if len(citems) == 6:
                        proc.append(citems[5].split(',')[1].split('=')[1])

            if not proc:
                return
            pid = subprocess.check_output(['/bin/ps', '--no-headers',
                                           '-fp', str(os.getppid())],
                                           stderr=subprocess.STDOUT,
                                           shell=False).split()[2]
            self.logger.info("%s: killing active ssh sessions: %s"
                             %(ifacename, str(proc)))
            for id in proc:
                if id != pid:
                    try:
                        os.kill(int(id), signal.SIGINT)
                    except OSError as e:
                        continue

            # Kill current SSH client
            if pid in proc:
                try:
                    forkret = os.fork()
                except OSError, e:
                    self.logger.info("fork error : %s [%d]" % (e.strerror, e.errno))
                if (forkret == 0):  # The first child.
                    try:
                        os.setsid()
                        self.logger.info("%s: ifreload continuing in the background" %ifacename)
                    except OSError, (err_no, err_message):
                        self.logger.info("os.setsid failed: errno=%d: %s" % (err_no, err_message))
                        self.logger.info("pid=%d  pgid=%d" % (os.getpid(), os.getpgid(0)))
                try:
                    self.logger.info("%s: killing our session: %s"
                                     %(ifacename, str(proc)))
                    os.kill(int(pid), signal.SIGINT)
                    return
                except OSError as e:
                    return
        except Exception, e:
            self.logger.info('%s: %s' %(ifacename, str(e)))

    def _up(self, ifaceobj, ifaceobj_getfunc=None):
        try:
            vrf_table = ifaceobj.get_attr_value_first('vrf-table')
            if vrf_table:
                self._iproute2_vrf_map_initialize()
                # This is a vrf device
                if self.vrf_count == self.vrf_max_count:
                    self.log_error('%s: max vrf count %d hit...not '
                                   'creating vrf' %(ifaceobj.name,
                                                    self.vrf_count))
                self._up_vrf_dev(ifaceobj, vrf_table, True, ifaceobj_getfunc)
            else:
                vrf = ifaceobj.get_attr_value_first('vrf')
                if vrf:
                    self._iproute2_vrf_map_initialize()
                    # This is a vrf slave
                    self._up_vrf_slave(ifaceobj.name, vrf, ifaceobj,
                                       ifaceobj_getfunc)
                else:
                    # check if we were a slave before
                    master = self.ipcmd.link_get_master(ifaceobj.name)
                    if master:
                        self._iproute2_vrf_map_initialize()
                        if self._is_vrf_dev(master):
                            self._down_vrf_slave(ifaceobj.name, ifaceobj,
                                                 master)
        except Exception, e:
            self.log_error(str(e))

    def _down_vrf_helper(self, ifaceobj, vrf_table):
        if self.vrf_helper:
            self.exec_command('%s delete %s %s' %(self.vrf_helper,
                              ifaceobj.name, vrf_table))

    def _down_vrf_dev(self, ifaceobj, vrf_table, ifaceobj_getfunc=None):

        if vrf_table == 'auto':
            vrf_table = self._get_iproute2_vrf_table(ifaceobj.name)

        try:
            self.exec_command('/usr/bin/vrf service disable %s' %ifaceobj.name)
        except Exception, e:
            self.logger.info('%s: %s' %(ifaceobj.name, str(e)))
            pass

        try:
            running_slaves = self.ipcmd.link_get_lowers(ifaceobj.name)
            if running_slaves:
                for s in running_slaves:
                    if ifaceobj_getfunc:
                        sobj = ifaceobj_getfunc(s)
                        self._handle_existing_connections(sobj[0] if sobj else None,
                                                          ifaceobj.name)
        except Exception, e:
            self.logger.info('%s: %s' %(ifaceobj.name, str(e)))
            pass

        self._down_vrf_helper(ifaceobj, vrf_table)

        try:
            self._del_vrf_rules(ifaceobj.name, vrf_table)
        except Exception, e:
            self.logger.info('%s: %s' %(ifaceobj.name, str(e)))
            pass

        try:
            self.ipcmd.link_delete(ifaceobj.name)
        except Exception, e:
            self.logger.info('%s: %s' %(ifaceobj.name, str(e)))
            pass

        try:
            self._iproute2_vrf_table_entry_del(vrf_table)
<<<<<<< HEAD
            self._add_del_vrf_default_route(ifaceobj, vrf_table, False)
            self._delete_cgroup(ifaceobj)
=======
>>>>>>> 7b2e838e
        except Exception, e:
            self.logger.info('%s: %s' %(ifaceobj.name, str(e)))
            pass


    def _down_vrf_slave(self, ifacename, ifaceobj=None, vrfname=None):
        try:
            self._handle_existing_connections(ifaceobj, vrfname)
            self.ipcmd.link_set(ifacename, 'nomaster')
            rtnetlink_api.rtnl_api.link_set(ifacename, "down")
        except Exception, e:
            self.logger.warn('%s: %s' %(ifacename, str(e)))

    def _down(self, ifaceobj, ifaceobj_getfunc=None):
        try:
            vrf_table = ifaceobj.get_attr_value_first('vrf-table')
            if vrf_table:
                self._iproute2_vrf_map_initialize()
                self._down_vrf_dev(ifaceobj, vrf_table, ifaceobj_getfunc)
            else:
                vrf = ifaceobj.get_attr_value_first('vrf')
                if vrf:
                    self._iproute2_vrf_map_initialize()
                    self._down_vrf_slave(ifaceobj.name, ifaceobj, None)
        except Exception, e:
            self.log_warn(str(e))

    def _query_check_vrf_slave(self, ifaceobj, ifaceobjcurr, vrf):
        try:
            master = self.ipcmd.link_get_master(ifaceobj.name)
            if not master or master != vrf:
                ifaceobjcurr.update_config_with_status('vrf', str(master), 1)
            else:
                ifaceobjcurr.update_config_with_status('vrf', master, 0)
        except Exception, e:
            self.log_warn(str(e))

    def _query_check_vrf_dev(self, ifaceobj, ifaceobjcurr, vrf_table):
        try:
            if not self.ipcmd.link_exists(ifaceobj.name):
                self.logger.info('%s: vrf: does not exist' %(ifaceobj.name))
                return
            if vrf_table == 'auto':
                config_table = self._get_iproute2_vrf_table(ifaceobj.name)
            else:
                config_table = vrf_table
            vrfdev_attrs = self.ipcmd.link_get_linkinfo_attrs(ifaceobj.name)
            if not vrfdev_attrs:
                ifaceobjcurr.update_config_with_status('vrf-table', 'None', 1)
                return
            running_table = vrfdev_attrs.get('table')
            if not running_table:
                ifaceobjcurr.update_config_with_status('vrf-table', 'None', 1)
                return
            if config_table != running_table:
                ifaceobjcurr.update_config_with_status('vrf-table',
                                                       running_table, 1)
            else:
                ifaceobjcurr.update_config_with_status('vrf-table',
                                                       running_table, 0)
        except Exception, e:
            self.log_warn(str(e))

    def _query_check(self, ifaceobj, ifaceobjcurr):
        try:
            vrf_table = ifaceobj.get_attr_value_first('vrf-table')
            if vrf_table:
                self._iproute2_vrf_map_initialize()
                self._query_check_vrf_dev(ifaceobj, ifaceobjcurr, vrf_table)
            else:
                vrf = ifaceobj.get_attr_value_first('vrf')
                if vrf:
                    self._iproute2_vrf_map_initialize()
                    self._query_check_vrf_slave(ifaceobj, ifaceobjcurr, vrf)
        except Exception, e:
            self.log_warn(str(e))

    def _query_running(self, ifaceobjrunning, ifaceobj_getfunc=None):
        try:
            kind = self.ipcmd.link_get_kind(ifaceobjrunning.name)
            if kind == 'vrf':
                vrfdev_attrs = self.ipcmd.link_get_linkinfo_attrs(ifaceobjrunning.name)
                if vrfdev_attrs:
                    running_table = vrfdev_attrs.get('table')
                    if running_table:
                        ifaceobjrunning.update_config('vrf-table',
                                                      running_table)
            elif kind == 'vrf_slave':
                vrf = self.ipcmd.link_get_master(ifaceobjrunning.name)
                if vrf:
                    ifaceobjrunning.update_config('vrf', vrf)
        except Exception, e:
            self.log_warn(str(e))

    _run_ops = {'pre-up' : _up,
               'post-down' : _down,
               'query-running' : _query_running,
               'query-checkcurr' : _query_check}

    def get_ops(self):
        """ returns list of ops supported by this module """
        return self._run_ops.keys()

    def _init_command_handlers(self):
        if not self.ipcmd:
            self.ipcmd = iproute2()
        if not self.bondcmd:
            self.bondcmd = bondutil()
        if not self.dhclientcmd:
            self.dhclientcmd = dhclient()

    def run(self, ifaceobj, operation, query_ifaceobj=None,
            ifaceobj_getfunc=None, **extra_args):
        """ run bond configuration on the interface object passed as argument

        Args:
            **ifaceobj** (object): iface object

            **operation** (str): any of 'pre-up', 'post-down', 'query-checkcurr',
                'query-running'

        Kwargs:
            **query_ifaceobj** (object): query check ifaceobject. This is only
                valid when op is 'query-checkcurr'. It is an object same as
                ifaceobj, but contains running attribute values and its config
                status. The modules can use it to return queried running state
                of interfaces. status is success if the running state is same
                as user required state in ifaceobj. error otherwise.
        """
        op_handler = self._run_ops.get(operation)
        if not op_handler:
            return
        self._init_command_handlers()
        if operation == 'query-checkcurr':
            op_handler(self, ifaceobj, query_ifaceobj)
        else:
            op_handler(self, ifaceobj, ifaceobj_getfunc=ifaceobj_getfunc)<|MERGE_RESOLUTION|>--- conflicted
+++ resolved
@@ -98,10 +98,7 @@
         self.vrf_fix_local_table = True
         self.vrf_count = 0
         self.vrf_cgroup_create = policymanager.policymanager_api.get_module_globals(module_name=self.__class__.__name__, attr='vrf-cgroup-create')
-<<<<<<< HEAD
-=======
-
->>>>>>> 7b2e838e
+
         if not self.vrf_cgroup_create:
             self.vrf_cgroup_create = False
         elif self.vrf_cgroup_create == 'yes':
@@ -109,10 +106,7 @@
         else:
             self.vrf_cgroup_create = False
         self.vrf_mgmt_devname = policymanager.policymanager_api.get_module_globals(module_name=self.__class__.__name__, attr='vrf-mgmt-devname')
-<<<<<<< HEAD
-=======
         self.vrf_helper = policymanager.policymanager_api.get_module_globals(module_name=self.__class__.__name__, attr='vrf-helper')
->>>>>>> 7b2e838e
 
     def _iproute2_vrf_map_initialize(self):
         if self._iproute2_vrf_map_initialized:
@@ -260,24 +254,16 @@
 
     def _iproute2_vrf_table_entry_add(self, vrf_dev_name, table_id):
         old_vrf_name = self.iproute2_vrf_map.get(int(table_id))
-<<<<<<< HEAD
-        if not old_vrf_name or (old_vrf_name != vrf_dev_name):
-=======
         if not old_vrf_name:
->>>>>>> 7b2e838e
             self.iproute2_vrf_map[int(table_id)] = vrf_dev_name
             if self.iproute2_vrf_map_fd:
                 self.iproute2_vrf_map_fd.write('%s %s\n'
                                                %(table_id, vrf_dev_name))
                 self.iproute2_vrf_map_fd.flush()
-<<<<<<< HEAD
-=======
-            return
-
+            return
         if old_vrf_name != vrf_dev_name:
             self.log_error('table id %d already assigned to vrf dev %s'
                            %(table_id, old_vrf_name))
->>>>>>> 7b2e838e
 
     def _iproute2_vrf_table_entry_del(self, table_id):
         try:
@@ -559,51 +545,10 @@
                                          running_table, vrf_table))
         return vrf_table
 
-<<<<<<< HEAD
-    def _add_del_vrf_default_route(self, ifaceobj,  vrf_table, add=True):
-        vrf_default_route = ifaceobj.get_attr_value_first('vrf-default-route')
-        if not vrf_default_route:
-            vrf_default_route = policymanager.policymanager_api.get_attr_default(
-                                    module_name=self.__class__.__name__,
-                                    attr='vrf-default-route')
-        if not vrf_default_route:
-            return
-        if str(vrf_default_route).lower() == "yes":
-            try:
-                if add:
-                    self.exec_command('ip route add table %s unreachable '
-                                      'default metric %d' %(vrf_table, 240))
-                else:
-                    self.exec_command('ip route del table %s unreachable '
-                                      'default metric %d' %(vrf_table, 240))
-            except OSError, e:
-                if add and e.errno != 17:
-                    raise
-                else:
-                    self.logger.info('%s: error deleting default route (%s)'
-                                     %(ifaceobj.name, str(e)))
-                pass
-
-            try:
-                if add:
-                    self.exec_command('ip -6 route add table %s unreachable '
-                                      'default metric %d' %(vrf_table, 240))
-                else:
-                    self.exec_command('ip -6 route del table %s unreachable '
-                                      'default metric %d' %(vrf_table, 240))
-            except OSError, e:
-                if add and e.errno != 17:
-                    raise
-                else:
-                    self.logger.info('%s: error deleting default route (%s)'
-                                     %(ifaceobj.name, str(e)))
-                pass
-=======
     def _up_vrf_helper(self, ifaceobj, vrf_table):
         if self.vrf_helper:
             self.exec_command('%s create %s %s' %(self.vrf_helper,
                               ifaceobj.name, vrf_table))
->>>>>>> 7b2e838e
 
     def _up_vrf_dev(self, ifaceobj, vrf_table, add_slaves=True,
                     ifaceobj_getfunc=None):
@@ -624,10 +569,6 @@
             self._up_vrf_helper(ifaceobj, vrf_table)
             if add_slaves:
                 self._add_vrf_slaves(ifaceobj, ifaceobj_getfunc)
-<<<<<<< HEAD
-            self._add_del_vrf_default_route(ifaceobj, vrf_table)
-=======
->>>>>>> 7b2e838e
             self._set_vrf_dev_processed_flag(ifaceobj)
             rtnetlink_api.rtnl_api.link_set(ifaceobj.name, "up")
         except Exception, e:
@@ -771,11 +712,6 @@
 
         try:
             self._iproute2_vrf_table_entry_del(vrf_table)
-<<<<<<< HEAD
-            self._add_del_vrf_default_route(ifaceobj, vrf_table, False)
-            self._delete_cgroup(ifaceobj)
-=======
->>>>>>> 7b2e838e
         except Exception, e:
             self.logger.info('%s: %s' %(ifaceobj.name, str(e)))
             pass
